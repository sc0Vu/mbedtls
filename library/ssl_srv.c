/*
 *  SSLv3/TLSv1 server-side functions
 *
 *  Copyright (C) 2006-2014, Brainspark B.V.
 *
 *  This file is part of PolarSSL (http://www.polarssl.org)
 *  Lead Maintainer: Paul Bakker <polarssl_maintainer at polarssl.org>
 *
 *  All rights reserved.
 *
 *  This program is free software; you can redistribute it and/or modify
 *  it under the terms of the GNU General Public License as published by
 *  the Free Software Foundation; either version 2 of the License, or
 *  (at your option) any later version.
 *
 *  This program is distributed in the hope that it will be useful,
 *  but WITHOUT ANY WARRANTY; without even the implied warranty of
 *  MERCHANTABILITY or FITNESS FOR A PARTICULAR PURPOSE.  See the
 *  GNU General Public License for more details.
 *
 *  You should have received a copy of the GNU General Public License along
 *  with this program; if not, write to the Free Software Foundation, Inc.,
 *  51 Franklin Street, Fifth Floor, Boston, MA 02110-1301 USA.
 */

#if !defined(POLARSSL_CONFIG_FILE)
#include "polarssl/config.h"
#else
#include POLARSSL_CONFIG_FILE
#endif

#if defined(POLARSSL_SSL_SRV_C)

#include "polarssl/debug.h"
#include "polarssl/ssl.h"
#if defined(POLARSSL_ECP_C)
#include "polarssl/ecp.h"
#endif

#if defined(POLARSSL_PLATFORM_C)
#include "polarssl/platform.h"
#else
#define polarssl_malloc     malloc
#define polarssl_free       free
#endif

#include <stdlib.h>
#include <stdio.h>

#if defined(POLARSSL_HAVE_TIME)
#include <time.h>
#endif

#if defined(POLARSSL_SSL_SESSION_TICKETS)
/* Implementation that should never be optimized out by the compiler */
static void polarssl_zeroize( void *v, size_t n ) {
    volatile unsigned char *p = v; while( n-- ) *p++ = 0;
}

/*
 * Serialize a session in the following format:
 *  0   .   n-1     session structure, n = sizeof(ssl_session)
 *  n   .   n+2     peer_cert length = m (0 if no certificate)
 *  n+3 .   n+2+m   peer cert ASN.1
 *
 *  Assumes ticket is NULL (always true on server side).
 */
static int ssl_save_session( const ssl_session *session,
                             unsigned char *buf, size_t buf_len,
                             size_t *olen )
{
    unsigned char *p = buf;
    size_t left = buf_len;
#if defined(POLARSSL_X509_CRT_PARSE_C)
    size_t cert_len;
#endif /* POLARSSL_X509_CRT_PARSE_C */

    if( left < sizeof( ssl_session ) )
        return( -1 );

    memcpy( p, session, sizeof( ssl_session ) );
    p += sizeof( ssl_session );
    left -= sizeof( ssl_session );

#if defined(POLARSSL_X509_CRT_PARSE_C)
    if( session->peer_cert == NULL )
        cert_len = 0;
    else
        cert_len = session->peer_cert->raw.len;

    if( left < 3 + cert_len )
        return( -1 );

    *p++ = (unsigned char)( cert_len >> 16 & 0xFF );
    *p++ = (unsigned char)( cert_len >>  8 & 0xFF );
    *p++ = (unsigned char)( cert_len       & 0xFF );

    if( session->peer_cert != NULL )
        memcpy( p, session->peer_cert->raw.p, cert_len );

    p += cert_len;
#endif /* POLARSSL_X509_CRT_PARSE_C */

    *olen = p - buf;

    return( 0 );
}

/*
 * Unserialise session, see ssl_save_session()
 */
static int ssl_load_session( ssl_session *session,
                             const unsigned char *buf, size_t len )
{
    const unsigned char *p = buf;
    const unsigned char * const end = buf + len;
#if defined(POLARSSL_X509_CRT_PARSE_C)
    size_t cert_len;
#endif /* POLARSSL_X509_CRT_PARSE_C */

    if( p + sizeof( ssl_session ) > end )
        return( POLARSSL_ERR_SSL_BAD_INPUT_DATA );

    memcpy( session, p, sizeof( ssl_session ) );
    p += sizeof( ssl_session );

#if defined(POLARSSL_X509_CRT_PARSE_C)
    if( p + 3 > end )
        return( POLARSSL_ERR_SSL_BAD_INPUT_DATA );

    cert_len = ( p[0] << 16 ) | ( p[1] << 8 ) | p[2];
    p += 3;

    if( cert_len == 0 )
    {
        session->peer_cert = NULL;
    }
    else
    {
        int ret;

        if( p + cert_len > end )
            return( POLARSSL_ERR_SSL_BAD_INPUT_DATA );

        session->peer_cert = polarssl_malloc( sizeof( x509_crt ) );

        if( session->peer_cert == NULL )
            return( POLARSSL_ERR_SSL_MALLOC_FAILED );

        x509_crt_init( session->peer_cert );

        if( ( ret = x509_crt_parse_der( session->peer_cert,
                                        p, cert_len ) ) != 0 )
        {
            x509_crt_free( session->peer_cert );
            polarssl_free( session->peer_cert );
            session->peer_cert = NULL;
            return( ret );
        }

        p += cert_len;
    }
#endif /* POLARSSL_X509_CRT_PARSE_C */

    if( p != end )
        return( POLARSSL_ERR_SSL_BAD_INPUT_DATA );

    return( 0 );
}

/*
 * Create session ticket, secured as recommended in RFC 5077 section 4:
 *
 *    struct {
 *        opaque key_name[16];
 *        opaque iv[16];
 *        opaque encrypted_state<0..2^16-1>;
 *        opaque mac[32];
 *    } ticket;
 *
 * (the internal state structure differs, however).
 */
static int ssl_write_ticket( ssl_context *ssl, size_t *tlen )
{
    int ret;
    unsigned char * const start = ssl->out_msg + 10;
    unsigned char *p = start;
    unsigned char *state;
    unsigned char iv[16];
    size_t clear_len, enc_len, pad_len, i;

    *tlen = 0;

    if( ssl->ticket_keys == NULL )
        return( POLARSSL_ERR_SSL_BAD_INPUT_DATA );

    /* Write key name */
    memcpy( p, ssl->ticket_keys->key_name, 16 );
    p += 16;

    /* Generate and write IV (with a copy for aes_crypt) */
    if( ( ret = ssl->f_rng( ssl->p_rng, p, 16 ) ) != 0 )
        return( ret );
    memcpy( iv, p, 16 );
    p += 16;

    /*
     * Dump session state
     *
     * After the session state itself, we still need room for 16 bytes of
     * padding and 32 bytes of MAC, so there's only so much room left
     */
    state = p + 2;
    if( ssl_save_session( ssl->session_negotiate, state,
                          SSL_MAX_CONTENT_LEN - ( state - ssl->out_ctr ) - 48,
                          &clear_len ) != 0 )
    {
        return( POLARSSL_ERR_SSL_CERTIFICATE_TOO_LARGE );
    }
    SSL_DEBUG_BUF( 3, "session ticket cleartext", state, clear_len );

    /* Apply PKCS padding */
    pad_len = 16 - clear_len % 16;
    enc_len = clear_len + pad_len;
    for( i = clear_len; i < enc_len; i++ )
        state[i] = (unsigned char) pad_len;

    /* Encrypt */
    if( ( ret = aes_crypt_cbc( &ssl->ticket_keys->enc, AES_ENCRYPT,
                               enc_len, iv, state, state ) ) != 0 )
    {
        return( ret );
    }

    /* Write length */
    *p++ = (unsigned char)( ( enc_len >> 8 ) & 0xFF );
    *p++ = (unsigned char)( ( enc_len      ) & 0xFF );
    p = state + enc_len;

    /* Compute and write MAC( key_name + iv + enc_state_len + enc_state ) */
    sha256_hmac( ssl->ticket_keys->mac_key, 16, start, p - start, p, 0 );
    p += 32;

    *tlen = p - start;

    SSL_DEBUG_BUF( 3, "session ticket structure", start, *tlen );

    return( 0 );
}

/*
 * Load session ticket (see ssl_write_ticket for structure)
 */
static int ssl_parse_ticket( ssl_context *ssl,
                             unsigned char *buf,
                             size_t len )
{
    int ret;
    ssl_session session;
    unsigned char *key_name = buf;
    unsigned char *iv = buf + 16;
    unsigned char *enc_len_p = iv + 16;
    unsigned char *ticket = enc_len_p + 2;
    unsigned char *mac;
    unsigned char computed_mac[32];
    size_t enc_len, clear_len, i;
    unsigned char pad_len, diff;

    SSL_DEBUG_BUF( 3, "session ticket structure", buf, len );

    if( len < 34 || ssl->ticket_keys == NULL )
        return( POLARSSL_ERR_SSL_BAD_INPUT_DATA );

    enc_len = ( enc_len_p[0] << 8 ) | enc_len_p[1];
    mac = ticket + enc_len;

    if( len != enc_len + 66 )
        return( POLARSSL_ERR_SSL_BAD_INPUT_DATA );

    /* Check name, in constant time though it's not a big secret */
    diff = 0;
    for( i = 0; i < 16; i++ )
        diff |= key_name[i] ^ ssl->ticket_keys->key_name[i];
    /* don't return yet, check the MAC anyway */

    /* Check mac, with constant-time buffer comparison */
    sha256_hmac( ssl->ticket_keys->mac_key, 16, buf, len - 32,
                 computed_mac, 0 );

    for( i = 0; i < 32; i++ )
        diff |= mac[i] ^ computed_mac[i];

    /* Now return if ticket is not authentic, since we want to avoid
     * decrypting arbitrary attacker-chosen data */
    if( diff != 0 )
        return( POLARSSL_ERR_SSL_INVALID_MAC );

    /* Decrypt */
    if( ( ret = aes_crypt_cbc( &ssl->ticket_keys->dec, AES_DECRYPT,
                               enc_len, iv, ticket, ticket ) ) != 0 )
    {
        return( ret );
    }

    /* Check PKCS padding */
    pad_len = ticket[enc_len - 1];

    ret = 0;
    for( i = 2; i < pad_len; i++ )
        if( ticket[enc_len - i] != pad_len )
            ret = POLARSSL_ERR_SSL_BAD_INPUT_DATA;
    if( ret != 0 )
        return( ret );

    clear_len = enc_len - pad_len;

    SSL_DEBUG_BUF( 3, "session ticket cleartext", ticket, clear_len );

    /* Actually load session */
    if( ( ret = ssl_load_session( &session, ticket, clear_len ) ) != 0 )
    {
        SSL_DEBUG_MSG( 1, ( "failed to parse ticket content" ) );
        ssl_session_free( &session );
        return( ret );
    }

#if defined(POLARSSL_HAVE_TIME)
    /* Check if still valid */
    if( (int) ( time( NULL) - session.start ) > ssl->ticket_lifetime )
    {
        SSL_DEBUG_MSG( 1, ( "session ticket expired" ) );
        ssl_session_free( &session );
        return( POLARSSL_ERR_SSL_SESSION_TICKET_EXPIRED );
    }
#endif

    /*
     * Keep the session ID sent by the client, since we MUST send it back to
     * inform him we're accepting the ticket  (RFC 5077 section 3.4)
     */
    session.length = ssl->session_negotiate->length;
    memcpy( &session.id, ssl->session_negotiate->id, session.length );

    ssl_session_free( ssl->session_negotiate );
    memcpy( ssl->session_negotiate, &session, sizeof( ssl_session ) );

    /* Zeroize instead of free as we copied the content */
    polarssl_zeroize( &session, sizeof( ssl_session ) );

    return( 0 );
}
#endif /* POLARSSL_SSL_SESSION_TICKETS */

#if defined(POLARSSL_SSL_SERVER_NAME_INDICATION)
/*
 * Wrapper around f_sni, allowing use of ssl_set_own_cert() but
 * making it act on ssl->hanshake->sni_key_cert instead.
 */
static int ssl_sni_wrapper( ssl_context *ssl,
                            const unsigned char* name, size_t len )
{
    int ret;
    ssl_key_cert *key_cert_ori = ssl->key_cert;

    ssl->key_cert = NULL;
    ret = ssl->f_sni( ssl->p_sni, ssl, name, len );
    ssl->handshake->sni_key_cert = ssl->key_cert;

    ssl->key_cert = key_cert_ori;

    return( ret );
}

static int ssl_parse_servername_ext( ssl_context *ssl,
                                     const unsigned char *buf,
                                     size_t len )
{
    int ret;
    size_t servername_list_size, hostname_len;
    const unsigned char *p;

    SSL_DEBUG_MSG( 3, ( "parse ServerName extension" ) );

    servername_list_size = ( ( buf[0] << 8 ) | ( buf[1] ) );
    if( servername_list_size + 2 != len )
    {
        SSL_DEBUG_MSG( 1, ( "bad client hello message" ) );
        return( POLARSSL_ERR_SSL_BAD_HS_CLIENT_HELLO );
    }

    p = buf + 2;
    while( servername_list_size > 0 )
    {
        hostname_len = ( ( p[1] << 8 ) | p[2] );
        if( hostname_len + 3 > servername_list_size )
        {
            SSL_DEBUG_MSG( 1, ( "bad client hello message" ) );
            return( POLARSSL_ERR_SSL_BAD_HS_CLIENT_HELLO );
        }

        if( p[0] == TLS_EXT_SERVERNAME_HOSTNAME )
        {
            ret = ssl_sni_wrapper( ssl, p + 3, hostname_len );
            if( ret != 0 )
            {
                SSL_DEBUG_RET( 1, "ssl_sni_wrapper", ret );
                ssl_send_alert_message( ssl, SSL_ALERT_LEVEL_FATAL,
                        SSL_ALERT_MSG_UNRECOGNIZED_NAME );
                return( POLARSSL_ERR_SSL_BAD_HS_CLIENT_HELLO );
            }
            return( 0 );
        }

        servername_list_size -= hostname_len + 3;
        p += hostname_len + 3;
    }

    if( servername_list_size != 0 )
    {
        SSL_DEBUG_MSG( 1, ( "bad client hello message" ) );
        return( POLARSSL_ERR_SSL_BAD_HS_CLIENT_HELLO );
    }

    return( 0 );
}
#endif /* POLARSSL_SSL_SERVER_NAME_INDICATION */

static int ssl_parse_renegotiation_info( ssl_context *ssl,
                                         const unsigned char *buf,
                                         size_t len )
{
    int ret;

#if defined(POLARSSL_SSL_RENEGOTIATION)
    if( ssl->renegotiation != SSL_INITIAL_HANDSHAKE )
    {
        /* Check verify-data in constant-time. The length OTOH is no secret */
        if( len    != 1 + ssl->verify_data_len ||
            buf[0] !=     ssl->verify_data_len ||
            safer_memcmp( buf + 1, ssl->peer_verify_data,
                          ssl->verify_data_len ) != 0 )
        {
            SSL_DEBUG_MSG( 1, ( "non-matching renegotiation info" ) );

            if( ( ret = ssl_send_fatal_handshake_failure( ssl ) ) != 0 )
                return( ret );

            return( POLARSSL_ERR_SSL_BAD_HS_CLIENT_HELLO );
        }
    }
    else
#endif /* POLARSSL_SSL_RENEGOTIATION */
    {
        if( len != 1 || buf[0] != 0x0 )
        {
            SSL_DEBUG_MSG( 1, ( "non-zero length renegotiation info" ) );

            if( ( ret = ssl_send_fatal_handshake_failure( ssl ) ) != 0 )
                return( ret );

            return( POLARSSL_ERR_SSL_BAD_HS_CLIENT_HELLO );
        }

        ssl->secure_renegotiation = SSL_SECURE_RENEGOTIATION;
    }

    return( 0 );
}

#if defined(POLARSSL_SSL_PROTO_TLS1_2) && \
    defined(POLARSSL_KEY_EXCHANGE__WITH_CERT__ENABLED)
static int ssl_parse_signature_algorithms_ext( ssl_context *ssl,
                                               const unsigned char *buf,
                                               size_t len )
{
    size_t sig_alg_list_size;
    const unsigned char *p;
    const unsigned char *end = buf + len;
    const int *md_cur;


    sig_alg_list_size = ( ( buf[0] << 8 ) | ( buf[1] ) );
    if( sig_alg_list_size + 2 != len ||
        sig_alg_list_size % 2 != 0 )
    {
        SSL_DEBUG_MSG( 1, ( "bad client hello message" ) );
        return( POLARSSL_ERR_SSL_BAD_HS_CLIENT_HELLO );
    }

    /*
     * For now, ignore the SignatureAlgorithm part and rely on offered
     * ciphersuites only for that part. To be fixed later.
     *
     * So, just look at the HashAlgorithm part.
     */
    for( md_cur = md_list(); *md_cur != POLARSSL_MD_NONE; md_cur++ ) {
        for( p = buf + 2; p < end; p += 2 ) {
            if( *md_cur == (int) ssl_md_alg_from_hash( p[0] ) ) {
                ssl->handshake->sig_alg = p[0];
                goto have_sig_alg;
            }
        }
    }

    /* Some key echanges do not need signatures at all */
    SSL_DEBUG_MSG( 3, ( "no signature_algorithm in common" ) );
    return( 0 );

have_sig_alg:
    SSL_DEBUG_MSG( 3, ( "client hello v3, signature_algorithm ext: %d",
                   ssl->handshake->sig_alg ) );

    return( 0 );
}
#endif /* POLARSSL_SSL_PROTO_TLS1_2 &&
          POLARSSL_KEY_EXCHANGE__WITH_CERT__ENABLED */

#if defined(POLARSSL_ECDH_C) || defined(POLARSSL_ECDSA_C)
static int ssl_parse_supported_elliptic_curves( ssl_context *ssl,
                                                const unsigned char *buf,
                                                size_t len )
{
    size_t list_size, our_size;
    const unsigned char *p;
    const ecp_curve_info *curve_info, **curves;

    list_size = ( ( buf[0] << 8 ) | ( buf[1] ) );
    if( list_size + 2 != len ||
        list_size % 2 != 0 )
    {
        SSL_DEBUG_MSG( 1, ( "bad client hello message" ) );
        return( POLARSSL_ERR_SSL_BAD_HS_CLIENT_HELLO );
    }

    /* Should never happen unless client duplicates the extension */
    if( ssl->handshake->curves != NULL )
    {
        SSL_DEBUG_MSG( 1, ( "bad client hello message" ) );
        return( POLARSSL_ERR_SSL_BAD_HS_CLIENT_HELLO );
    }

    /* Don't allow our peer to make us allocate too much memory,
     * and leave room for a final 0 */
    our_size = list_size / 2 + 1;
    if( our_size > POLARSSL_ECP_DP_MAX )
        our_size = POLARSSL_ECP_DP_MAX;

    if( ( curves = polarssl_malloc( our_size * sizeof( *curves ) ) ) == NULL )
        return( POLARSSL_ERR_SSL_MALLOC_FAILED );

    /* explicit void pointer cast for buggy MS compiler */
    memset( (void *) curves, 0, our_size * sizeof( *curves ) );
    ssl->handshake->curves = curves;

    p = buf + 2;
    while( list_size > 0 && our_size > 1 )
    {
        curve_info = ecp_curve_info_from_tls_id( ( p[0] << 8 ) | p[1] );

        if( curve_info != NULL )
        {
            *curves++ = curve_info;
            our_size--;
        }

        list_size -= 2;
        p += 2;
    }

    return( 0 );
}

static int ssl_parse_supported_point_formats( ssl_context *ssl,
                                              const unsigned char *buf,
                                              size_t len )
{
    size_t list_size;
    const unsigned char *p;

    list_size = buf[0];
    if( list_size + 1 != len )
    {
        SSL_DEBUG_MSG( 1, ( "bad client hello message" ) );
        return( POLARSSL_ERR_SSL_BAD_HS_CLIENT_HELLO );
    }

    p = buf + 2;
    while( list_size > 0 )
    {
        if( p[0] == POLARSSL_ECP_PF_UNCOMPRESSED ||
            p[0] == POLARSSL_ECP_PF_COMPRESSED )
        {
            ssl->handshake->ecdh_ctx.point_format = p[0];
            SSL_DEBUG_MSG( 4, ( "point format selected: %d", p[0] ) );
            return( 0 );
        }

        list_size--;
        p++;
    }

    return( 0 );
}
#endif /* POLARSSL_ECDH_C || POLARSSL_ECDSA_C */

#if defined(POLARSSL_SSL_MAX_FRAGMENT_LENGTH)
static int ssl_parse_max_fragment_length_ext( ssl_context *ssl,
                                              const unsigned char *buf,
                                              size_t len )
{
    if( len != 1 || buf[0] >= SSL_MAX_FRAG_LEN_INVALID )
    {
        SSL_DEBUG_MSG( 1, ( "bad client hello message" ) );
        return( POLARSSL_ERR_SSL_BAD_HS_CLIENT_HELLO );
    }

    ssl->session_negotiate->mfl_code = buf[0];

    return( 0 );
}
#endif /* POLARSSL_SSL_MAX_FRAGMENT_LENGTH */

#if defined(POLARSSL_SSL_TRUNCATED_HMAC)
static int ssl_parse_truncated_hmac_ext( ssl_context *ssl,
                                         const unsigned char *buf,
                                         size_t len )
{
    if( len != 0 )
    {
        SSL_DEBUG_MSG( 1, ( "bad client hello message" ) );
        return( POLARSSL_ERR_SSL_BAD_HS_CLIENT_HELLO );
    }

    ((void) buf);

    ssl->session_negotiate->trunc_hmac = SSL_TRUNC_HMAC_ENABLED;

    return( 0 );
}
#endif /* POLARSSL_SSL_TRUNCATED_HMAC */

#if defined(POLARSSL_SSL_ENCRYPT_THEN_MAC)
static int ssl_parse_encrypt_then_mac_ext( ssl_context *ssl,
                                      const unsigned char *buf,
                                      size_t len )
{
    if( len != 0 )
    {
        SSL_DEBUG_MSG( 1, ( "bad client hello message" ) );
        return( POLARSSL_ERR_SSL_BAD_HS_CLIENT_HELLO );
    }

    ((void) buf);

    if( ssl->encrypt_then_mac == SSL_ETM_ENABLED &&
        ssl->minor_ver != SSL_MINOR_VERSION_0 )
    {
        ssl->session_negotiate->encrypt_then_mac = SSL_ETM_ENABLED;
    }

    return( 0 );
}
#endif /* POLARSSL_SSL_ENCRYPT_THEN_MAC */

#if defined(POLARSSL_SSL_EXTENDED_MASTER_SECRET)
static int ssl_parse_extended_ms_ext( ssl_context *ssl,
                                      const unsigned char *buf,
                                      size_t len )
{
    if( len != 0 )
    {
        SSL_DEBUG_MSG( 1, ( "bad client hello message" ) );
        return( POLARSSL_ERR_SSL_BAD_HS_CLIENT_HELLO );
    }

    ((void) buf);

    if( ssl->extended_ms == SSL_EXTENDED_MS_ENABLED &&
        ssl->minor_ver != SSL_MINOR_VERSION_0 )
    {
        ssl->handshake->extended_ms = SSL_EXTENDED_MS_ENABLED;
    }

    return( 0 );
}
#endif /* POLARSSL_SSL_EXTENDED_MASTER_SECRET */

#if defined(POLARSSL_SSL_SESSION_TICKETS)
static int ssl_parse_session_ticket_ext( ssl_context *ssl,
                                         unsigned char *buf,
                                         size_t len )
{
    int ret;

    if( ssl->session_tickets == SSL_SESSION_TICKETS_DISABLED )
        return( 0 );

    /* Remember the client asked us to send a new ticket */
    ssl->handshake->new_session_ticket = 1;

    SSL_DEBUG_MSG( 3, ( "ticket length: %d", len ) );

    if( len == 0 )
        return( 0 );

#if defined(POLARSSL_SSL_RENEGOTIATION)
    if( ssl->renegotiation != SSL_INITIAL_HANDSHAKE )
    {
        SSL_DEBUG_MSG( 3, ( "ticket rejected: renegotiating" ) );
        return( 0 );
    }
#endif /* POLARSSL_SSL_RENEGOTIATION */

    /*
     * Failures are ok: just ignore the ticket and proceed.
     */
    if( ( ret = ssl_parse_ticket( ssl, buf, len ) ) != 0 )
    {
        SSL_DEBUG_RET( 1, "ssl_parse_ticket", ret );
        return( 0 );
    }

    SSL_DEBUG_MSG( 3, ( "session successfully restored from ticket" ) );

    ssl->handshake->resume = 1;

    /* Don't send a new ticket after all, this one is OK */
    ssl->handshake->new_session_ticket = 0;

    return( 0 );
}
#endif /* POLARSSL_SSL_SESSION_TICKETS */

#if defined(POLARSSL_SSL_ALPN)
static int ssl_parse_alpn_ext( ssl_context *ssl,
                               const unsigned char *buf, size_t len )
{
    size_t list_len, cur_len, ours_len;
    const unsigned char *theirs, *start, *end;
    const char **ours;

    /* If ALPN not configured, just ignore the extension */
    if( ssl->alpn_list == NULL )
        return( 0 );

    /*
     * opaque ProtocolName<1..2^8-1>;
     *
     * struct {
     *     ProtocolName protocol_name_list<2..2^16-1>
     * } ProtocolNameList;
     */

    /* Min length is 2 (list_len) + 1 (name_len) + 1 (name) */
    if( len < 4 )
        return( POLARSSL_ERR_SSL_BAD_HS_CLIENT_HELLO );

    list_len = ( buf[0] << 8 ) | buf[1];
    if( list_len != len - 2 )
        return( POLARSSL_ERR_SSL_BAD_HS_CLIENT_HELLO );

    /*
     * Use our order of preference
     */
    start = buf + 2;
    end = buf + len;
    for( ours = ssl->alpn_list; *ours != NULL; ours++ )
    {
        ours_len = strlen( *ours );
        for( theirs = start; theirs != end; theirs += cur_len )
        {
            /* If the list is well formed, we should get equality first */
            if( theirs > end )
                return( POLARSSL_ERR_SSL_BAD_HS_CLIENT_HELLO );

            cur_len = *theirs++;

            /* Empty strings MUST NOT be included */
            if( cur_len == 0 )
                return( POLARSSL_ERR_SSL_BAD_HS_CLIENT_HELLO );

            if( cur_len == ours_len &&
                memcmp( theirs, *ours, cur_len ) == 0 )
            {
                ssl->alpn_chosen = *ours;
                return( 0 );
            }
        }
    }

    /* If we get there, no match was found */
    ssl_send_alert_message( ssl, SSL_ALERT_LEVEL_FATAL,
                            SSL_ALERT_MSG_NO_APPLICATION_PROTOCOL );
    return( POLARSSL_ERR_SSL_BAD_HS_CLIENT_HELLO );
}
#endif /* POLARSSL_SSL_ALPN */

/*
 * Auxiliary functions for ServerHello parsing and related actions
 */

#if defined(POLARSSL_X509_CRT_PARSE_C)
/*
 * Return 0 if the given key uses one of the acceptable curves, -1 otherwise
 */
#if defined(POLARSSL_ECDSA_C)
static int ssl_check_key_curve( pk_context *pk,
                                const ecp_curve_info **curves )
{
    const ecp_curve_info **crv = curves;
    ecp_group_id grp_id = pk_ec( *pk )->grp.id;

    while( *crv != NULL )
    {
        if( (*crv)->grp_id == grp_id )
            return( 0 );
        crv++;
    }

    return( -1 );
}
#endif /* POLARSSL_ECDSA_C */

/*
 * Try picking a certificate for this ciphersuite,
 * return 0 on success and -1 on failure.
 */
static int ssl_pick_cert( ssl_context *ssl,
                          const ssl_ciphersuite_t * ciphersuite_info )
{
    ssl_key_cert *cur, *list, *fallback = NULL;
    pk_type_t pk_alg = ssl_get_ciphersuite_sig_pk_alg( ciphersuite_info );

#if defined(POLARSSL_SSL_SERVER_NAME_INDICATION)
    if( ssl->handshake->sni_key_cert != NULL )
        list = ssl->handshake->sni_key_cert;
    else
#endif
        list = ssl->handshake->key_cert;

    if( pk_alg == POLARSSL_PK_NONE )
        return( 0 );

    for( cur = list; cur != NULL; cur = cur->next )
    {
        if( ! pk_can_do( cur->key, pk_alg ) )
            continue;

        /*
         * This avoids sending the client a cert it'll reject based on
         * keyUsage or other extensions.
         *
         * It also allows the user to provision different certificates for
         * different uses based on keyUsage, eg if they want to avoid signing
         * and decrypting with the same RSA key.
         */
        if( ssl_check_cert_usage( cur->cert, ciphersuite_info,
                                  SSL_IS_SERVER ) != 0 )
        {
            continue;
        }

#if defined(POLARSSL_ECDSA_C)
        if( pk_alg == POLARSSL_PK_ECDSA &&
            ssl_check_key_curve( cur->key, ssl->handshake->curves ) != 0 )
            continue;
#endif

        /*
         * Try to select a SHA-1 certificate for pre-1.2 clients, but still
         * present them a SHA-higher cert rather than failing if it's the only
         * one we got that satisfies the other conditions.
         */
        if( ssl->minor_ver < SSL_MINOR_VERSION_3 &&
            cur->cert->sig_md != POLARSSL_MD_SHA1 )
        {
            if( fallback == NULL )
                fallback = cur;
            continue;
        }

        /* If we get there, we got a winner */
        break;
    }

    if( cur != NULL )
    {
        ssl->handshake->key_cert = cur;
        return( 0 );
    }

    if( fallback != NULL )
    {
        ssl->handshake->key_cert = fallback;
        return( 0 );
    }

    return( -1 );
}
#endif /* POLARSSL_X509_CRT_PARSE_C */

/*
 * Check if a given ciphersuite is suitable for use with our config/keys/etc
 * Sets ciphersuite_info only if the suite matches.
 */
static int ssl_ciphersuite_match( ssl_context *ssl, int suite_id,
                                  const ssl_ciphersuite_t **ciphersuite_info )
{
    const ssl_ciphersuite_t *suite_info;

    suite_info = ssl_ciphersuite_from_id( suite_id );
    if( suite_info == NULL )
    {
        SSL_DEBUG_MSG( 1, ( "should never happen" ) );
        return( POLARSSL_ERR_SSL_INTERNAL_ERROR );
    }

    if( suite_info->min_minor_ver > ssl->minor_ver ||
        suite_info->max_minor_ver < ssl->minor_ver )
        return( 0 );

#if defined(POLARSSL_ECDH_C) || defined(POLARSSL_ECDSA_C)
    if( ssl_ciphersuite_uses_ec( suite_info ) &&
        ( ssl->handshake->curves == NULL ||
          ssl->handshake->curves[0] == NULL ) )
        return( 0 );
#endif

#if defined(POLARSSL_KEY_EXCHANGE__SOME__PSK_ENABLED)
    /* If the ciphersuite requires a pre-shared key and we don't
     * have one, skip it now rather than failing later */
    if( ssl_ciphersuite_uses_psk( suite_info ) &&
        ssl->f_psk == NULL &&
        ( ssl->psk == NULL || ssl->psk_identity == NULL ||
          ssl->psk_identity_len == 0 || ssl->psk_len == 0 ) )
        return( 0 );
#endif

#if defined(POLARSSL_X509_CRT_PARSE_C)
    /*
     * Final check: if ciphersuite requires us to have a
     * certificate/key of a particular type:
     * - select the appropriate certificate if we have one, or
     * - try the next ciphersuite if we don't
     * This must be done last since we modify the key_cert list.
     */
    if( ssl_pick_cert( ssl, suite_info ) != 0 )
        return( 0 );
#endif

    *ciphersuite_info = suite_info;
    return( 0 );
}

#if defined(POLARSSL_SSL_SRV_SUPPORT_SSLV2_CLIENT_HELLO)
static int ssl_parse_client_hello_v2( ssl_context *ssl )
{
    int ret, got_common_suite;
    unsigned int i, j;
    size_t n;
    unsigned int ciph_len, sess_len, chal_len;
    unsigned char *buf, *p;
    const int *ciphersuites;
    const ssl_ciphersuite_t *ciphersuite_info;

    SSL_DEBUG_MSG( 2, ( "=> parse client hello v2" ) );

#if defined(POLARSSL_SSL_RENEGOTIATION)
    if( ssl->renegotiation != SSL_INITIAL_HANDSHAKE )
    {
        SSL_DEBUG_MSG( 1, ( "client hello v2 illegal for renegotiation" ) );

        if( ( ret = ssl_send_fatal_handshake_failure( ssl ) ) != 0 )
            return( ret );

        return( POLARSSL_ERR_SSL_BAD_HS_CLIENT_HELLO );
    }
#endif /* POLARSSL_SSL_RENEGOTIATION */

    buf = ssl->in_hdr;

    SSL_DEBUG_BUF( 4, "record header", buf, 5 );

    SSL_DEBUG_MSG( 3, ( "client hello v2, message type: %d",
                   buf[2] ) );
    SSL_DEBUG_MSG( 3, ( "client hello v2, message len.: %d",
                   ( ( buf[0] & 0x7F ) << 8 ) | buf[1] ) );
    SSL_DEBUG_MSG( 3, ( "client hello v2, max. version: [%d:%d]",
                   buf[3], buf[4] ) );

    /*
     * SSLv2 Client Hello
     *
     * Record layer:
     *     0  .   1   message length
     *
     * SSL layer:
     *     2  .   2   message type
     *     3  .   4   protocol version
     */
    if( buf[2] != SSL_HS_CLIENT_HELLO ||
        buf[3] != SSL_MAJOR_VERSION_3 )
    {
        SSL_DEBUG_MSG( 1, ( "bad client hello message" ) );
        return( POLARSSL_ERR_SSL_BAD_HS_CLIENT_HELLO );
    }

    n = ( ( buf[0] << 8 ) | buf[1] ) & 0x7FFF;

    if( n < 17 || n > 512 )
    {
        SSL_DEBUG_MSG( 1, ( "bad client hello message" ) );
        return( POLARSSL_ERR_SSL_BAD_HS_CLIENT_HELLO );
    }

    ssl->major_ver = SSL_MAJOR_VERSION_3;
    ssl->minor_ver = ( buf[4] <= ssl->max_minor_ver )
                     ? buf[4]  : ssl->max_minor_ver;

    if( ssl->minor_ver < ssl->min_minor_ver )
    {
        SSL_DEBUG_MSG( 1, ( "client only supports ssl smaller than minimum"
                            " [%d:%d] < [%d:%d]",
                            ssl->major_ver, ssl->minor_ver,
                            ssl->min_major_ver, ssl->min_minor_ver ) );

        ssl_send_alert_message( ssl, SSL_ALERT_LEVEL_FATAL,
                                     SSL_ALERT_MSG_PROTOCOL_VERSION );
        return( POLARSSL_ERR_SSL_BAD_HS_PROTOCOL_VERSION );
    }

    ssl->handshake->max_major_ver = buf[3];
    ssl->handshake->max_minor_ver = buf[4];

    if( ( ret = ssl_fetch_input( ssl, 2 + n ) ) != 0 )
    {
        SSL_DEBUG_RET( 1, "ssl_fetch_input", ret );
        return( ret );
    }

    ssl->handshake->update_checksum( ssl, buf + 2, n );

    buf = ssl->in_msg;
    n = ssl->in_left - 5;

    /*
     *    0  .   1   ciphersuitelist length
     *    2  .   3   session id length
     *    4  .   5   challenge length
     *    6  .  ..   ciphersuitelist
     *   ..  .  ..   session id
     *   ..  .  ..   challenge
     */
    SSL_DEBUG_BUF( 4, "record contents", buf, n );

    ciph_len = ( buf[0] << 8 ) | buf[1];
    sess_len = ( buf[2] << 8 ) | buf[3];
    chal_len = ( buf[4] << 8 ) | buf[5];

    SSL_DEBUG_MSG( 3, ( "ciph_len: %d, sess_len: %d, chal_len: %d",
                   ciph_len, sess_len, chal_len ) );

    /*
     * Make sure each parameter length is valid
     */
    if( ciph_len < 3 || ( ciph_len % 3 ) != 0 )
    {
        SSL_DEBUG_MSG( 1, ( "bad client hello message" ) );
        return( POLARSSL_ERR_SSL_BAD_HS_CLIENT_HELLO );
    }

    if( sess_len > 32 )
    {
        SSL_DEBUG_MSG( 1, ( "bad client hello message" ) );
        return( POLARSSL_ERR_SSL_BAD_HS_CLIENT_HELLO );
    }

    if( chal_len < 8 || chal_len > 32 )
    {
        SSL_DEBUG_MSG( 1, ( "bad client hello message" ) );
        return( POLARSSL_ERR_SSL_BAD_HS_CLIENT_HELLO );
    }

    if( n != 6 + ciph_len + sess_len + chal_len )
    {
        SSL_DEBUG_MSG( 1, ( "bad client hello message" ) );
        return( POLARSSL_ERR_SSL_BAD_HS_CLIENT_HELLO );
    }

    SSL_DEBUG_BUF( 3, "client hello, ciphersuitelist",
                   buf + 6, ciph_len );
    SSL_DEBUG_BUF( 3, "client hello, session id",
                   buf + 6 + ciph_len, sess_len );
    SSL_DEBUG_BUF( 3, "client hello, challenge",
                   buf + 6 + ciph_len + sess_len, chal_len );

    p = buf + 6 + ciph_len;
    ssl->session_negotiate->length = sess_len;
    memset( ssl->session_negotiate->id, 0,
            sizeof( ssl->session_negotiate->id ) );
    memcpy( ssl->session_negotiate->id, p, ssl->session_negotiate->length );

    p += sess_len;
    memset( ssl->handshake->randbytes, 0, 64 );
    memcpy( ssl->handshake->randbytes + 32 - chal_len, p, chal_len );

    /*
     * Check for TLS_EMPTY_RENEGOTIATION_INFO_SCSV
     */
    for( i = 0, p = buf + 6; i < ciph_len; i += 3, p += 3 )
    {
        if( p[0] == 0 && p[1] == 0 && p[2] == SSL_EMPTY_RENEGOTIATION_INFO )
        {
            SSL_DEBUG_MSG( 3, ( "received TLS_EMPTY_RENEGOTIATION_INFO " ) );
#if defined(POLARSSL_SSL_RENEGOTIATION)
            if( ssl->renegotiation == SSL_RENEGOTIATION )
            {
                SSL_DEBUG_MSG( 1, ( "received RENEGOTIATION SCSV "
                                    "during renegotiation" ) );

                if( ( ret = ssl_send_fatal_handshake_failure( ssl ) ) != 0 )
                    return( ret );

                return( POLARSSL_ERR_SSL_BAD_HS_CLIENT_HELLO );
            }
#endif /* POLARSSL_SSL_RENEGOTIATION */
            ssl->secure_renegotiation = SSL_SECURE_RENEGOTIATION;
            break;
        }
    }

<<<<<<< HEAD
#if defined(POLARSSL_SSL_FALLBACK_SCSV)
    for( i = 0, p = buf + 6; i < ciph_len; i += 3, p += 3 )
    {
        if( p[0] == 0 &&
            p[1] == (unsigned char)( ( SSL_FALLBACK_SCSV >> 8 ) & 0xff ) &&
            p[2] == (unsigned char)( ( SSL_FALLBACK_SCSV      ) & 0xff ) )
        {
            SSL_DEBUG_MSG( 3, ( "received FALLBACK_SCSV" ) );

            if( ssl->minor_ver < ssl->max_minor_ver )
            {
                SSL_DEBUG_MSG( 1, ( "inapropriate fallback" ) );

                ssl_send_alert_message( ssl, SSL_ALERT_LEVEL_FATAL,
                                        SSL_ALERT_MSG_INAPROPRIATE_FALLBACK );

                return( POLARSSL_ERR_SSL_BAD_HS_CLIENT_HELLO );
            }

            break;
        }
    }
#endif /* POLARSSL_SSL_FALLBACK_SCSV */

=======
    got_common_suite = 0;
>>>>>>> 6f303ce1
    ciphersuites = ssl->ciphersuite_list[ssl->minor_ver];
    ciphersuite_info = NULL;
#if defined(POLARSSL_SSL_SRV_RESPECT_CLIENT_PREFERENCE)
    for( j = 0, p = buf + 6; j < ciph_len; j += 3, p += 3 )
    {
        for( i = 0; ciphersuites[i] != 0; i++ )
#else
    for( i = 0; ciphersuites[i] != 0; i++ )
    {
        for( j = 0, p = buf + 6; j < ciph_len; j += 3, p += 3 )
#endif
        {
            if( p[0] != 0 ||
                p[1] != ( ( ciphersuites[i] >> 8 ) & 0xFF ) ||
                p[2] != ( ( ciphersuites[i]      ) & 0xFF ) )
                continue;

            got_common_suite = 1;

            if( ( ret = ssl_ciphersuite_match( ssl, ciphersuites[i],
                                               &ciphersuite_info ) ) != 0 )
                return( ret );

            if( ciphersuite_info != NULL )
                goto have_ciphersuite_v2;
        }
    }

    if( got_common_suite )
    {
        SSL_DEBUG_MSG( 1, ( "got ciphersuites in common, "
                            "but none of them usable" ) );
        return( POLARSSL_ERR_SSL_NO_USABLE_CIPHERSUITE );
    }
    else
    {
        SSL_DEBUG_MSG( 1, ( "got no ciphersuites in common" ) );
        return( POLARSSL_ERR_SSL_NO_CIPHER_CHOSEN );
    }

have_ciphersuite_v2:
    ssl->session_negotiate->ciphersuite = ciphersuites[i];
    ssl->transform_negotiate->ciphersuite_info = ciphersuite_info;
    ssl_optimize_checksum( ssl, ssl->transform_negotiate->ciphersuite_info );

    /*
     * SSLv2 Client Hello relevant renegotiation security checks
     */
    if( ssl->secure_renegotiation == SSL_LEGACY_RENEGOTIATION &&
        ssl->allow_legacy_renegotiation == SSL_LEGACY_BREAK_HANDSHAKE )
    {
        SSL_DEBUG_MSG( 1, ( "legacy renegotiation, breaking off handshake" ) );

        if( ( ret = ssl_send_fatal_handshake_failure( ssl ) ) != 0 )
            return( ret );

        return( POLARSSL_ERR_SSL_BAD_HS_CLIENT_HELLO );
    }

    ssl->in_left = 0;
    ssl->state++;

    SSL_DEBUG_MSG( 2, ( "<= parse client hello v2" ) );

    return( 0 );
}
#endif /* POLARSSL_SSL_SRV_SUPPORT_SSLV2_CLIENT_HELLO */

static int ssl_parse_client_hello( ssl_context *ssl )
{
    int ret, got_common_suite;
    unsigned int i, j;
    size_t n;
    unsigned int ciph_len, sess_len;
    unsigned int comp_len;
    unsigned int ext_len = 0;
    unsigned char *buf, *p, *ext;
#if defined(POLARSSL_SSL_RENEGOTIATION)
    int renegotiation_info_seen = 0;
#endif
    int handshake_failure = 0;
    const int *ciphersuites;
    const ssl_ciphersuite_t *ciphersuite_info;

    SSL_DEBUG_MSG( 2, ( "=> parse client hello" ) );

#if defined(POLARSSL_SSL_RENEGOTIATION)
    if( ssl->renegotiation == SSL_INITIAL_HANDSHAKE )
#endif
    if( ( ret = ssl_fetch_input( ssl, 5 ) ) != 0 )
    {
        SSL_DEBUG_RET( 1, "ssl_fetch_input", ret );
        return( ret );
    }

    buf = ssl->in_hdr;

#if defined(POLARSSL_SSL_SRV_SUPPORT_SSLV2_CLIENT_HELLO)
    if( ( buf[0] & 0x80 ) != 0 )
        return ssl_parse_client_hello_v2( ssl );
#endif

    SSL_DEBUG_BUF( 4, "record header", buf, 5 );

    SSL_DEBUG_MSG( 3, ( "client hello v3, message type: %d",
                   buf[0] ) );
    SSL_DEBUG_MSG( 3, ( "client hello v3, message len.: %d",
                   ( buf[3] << 8 ) | buf[4] ) );
    SSL_DEBUG_MSG( 3, ( "client hello v3, protocol ver: [%d:%d]",
                   buf[1], buf[2] ) );

    /*
     * SSLv3/TLS Client Hello
     *
     * Record layer:
     *     0  .   0   message type
     *     1  .   2   protocol version
     *     3  .   4   message length
     */

    /* According to RFC 5246 Appendix E.1, the version here is typically
     * "{03,00}, the lowest version number supported by the client, [or] the
     * value of ClientHello.client_version", so the only meaningful check here
     * is the major version shouldn't be less than 3 */
    if( buf[0] != SSL_MSG_HANDSHAKE ||
        buf[1] < SSL_MAJOR_VERSION_3 )
    {
        SSL_DEBUG_MSG( 1, ( "bad client hello message" ) );
        return( POLARSSL_ERR_SSL_BAD_HS_CLIENT_HELLO );
    }

    n = ( buf[3] << 8 ) | buf[4];

    if( n < 45 || n > SSL_MAX_CONTENT_LEN )
    {
        SSL_DEBUG_MSG( 1, ( "bad client hello message" ) );
        return( POLARSSL_ERR_SSL_BAD_HS_CLIENT_HELLO );
    }

#if defined(POLARSSL_SSL_RENEGOTIATION)
    if( ssl->renegotiation == SSL_INITIAL_HANDSHAKE )
#endif
    if( ( ret = ssl_fetch_input( ssl, 5 + n ) ) != 0 )
    {
        SSL_DEBUG_RET( 1, "ssl_fetch_input", ret );
        return( ret );
    }

    buf = ssl->in_msg;
#if defined(POLARSSL_SSL_RENEGOTIATION)
    if( ssl->renegotiation != SSL_INITIAL_HANDSHAKE )
        n = ssl->in_msglen;
    else
#endif
        n = ssl->in_left - 5;

    ssl->handshake->update_checksum( ssl, buf, n );

    /*
     * SSL layer:
     *     0  .   0   handshake type
     *     1  .   3   handshake length
     *     4  .   5   protocol version
     *     6  .   9   UNIX time()
     *    10  .  37   random bytes
     *    38  .  38   session id length
     *    39  . 38+x  session id
     *   39+x . 40+x  ciphersuitelist length
     *   41+x . 40+y  ciphersuitelist
     *   41+y . 41+y  compression alg length
     *   42+y . 41+z  compression algs
     *    ..  .  ..   extensions
     */
    SSL_DEBUG_BUF( 4, "record contents", buf, n );

    SSL_DEBUG_MSG( 3, ( "client hello v3, handshake type: %d",
                   buf[0] ) );
    SSL_DEBUG_MSG( 3, ( "client hello v3, handshake len.: %d",
                   ( buf[1] << 16 ) | ( buf[2] << 8 ) | buf[3] ) );
    SSL_DEBUG_MSG( 3, ( "client hello v3, max. version: [%d:%d]",
                   buf[4], buf[5] ) );

    /*
     * Check the handshake type and protocol version
     */
    if( buf[0] != SSL_HS_CLIENT_HELLO )
    {
        SSL_DEBUG_MSG( 1, ( "bad client hello message" ) );
        return( POLARSSL_ERR_SSL_BAD_HS_CLIENT_HELLO );
    }

    ssl->major_ver = buf[4];
    ssl->minor_ver = buf[5];

    ssl->handshake->max_major_ver = ssl->major_ver;
    ssl->handshake->max_minor_ver = ssl->minor_ver;

    if( ssl->major_ver < ssl->min_major_ver ||
        ssl->minor_ver < ssl->min_minor_ver )
    {
        SSL_DEBUG_MSG( 1, ( "client only supports ssl smaller than minimum"
                            " [%d:%d] < [%d:%d]",
                            ssl->major_ver, ssl->minor_ver,
                            ssl->min_major_ver, ssl->min_minor_ver ) );

        ssl_send_alert_message( ssl, SSL_ALERT_LEVEL_FATAL,
                                     SSL_ALERT_MSG_PROTOCOL_VERSION );

        return( POLARSSL_ERR_SSL_BAD_HS_PROTOCOL_VERSION );
    }

    if( ssl->major_ver > ssl->max_major_ver )
    {
        ssl->major_ver = ssl->max_major_ver;
        ssl->minor_ver = ssl->max_minor_ver;
    }
    else if( ssl->minor_ver > ssl->max_minor_ver )
        ssl->minor_ver = ssl->max_minor_ver;

    memcpy( ssl->handshake->randbytes, buf + 6, 32 );

    /*
     * Check the handshake message length
     */
    if( buf[1] != 0 || n != (unsigned int) 4 + ( ( buf[2] << 8 ) | buf[3] ) )
    {
        SSL_DEBUG_MSG( 1, ( "bad client hello message" ) );
        return( POLARSSL_ERR_SSL_BAD_HS_CLIENT_HELLO );
    }

    /*
     * Check the session length
     */
    sess_len = buf[38];

    if( sess_len > 32 || sess_len > n - 42 )
    {
        SSL_DEBUG_MSG( 1, ( "bad client hello message" ) );
        return( POLARSSL_ERR_SSL_BAD_HS_CLIENT_HELLO );
    }

    ssl->session_negotiate->length = sess_len;
    memset( ssl->session_negotiate->id, 0,
            sizeof( ssl->session_negotiate->id ) );
    memcpy( ssl->session_negotiate->id, buf + 39,
            ssl->session_negotiate->length );

    /*
     * Check the ciphersuitelist length
     */
    ciph_len = ( buf[39 + sess_len] << 8 )
             | ( buf[40 + sess_len]      );

    if( ciph_len < 2 || ( ciph_len % 2 ) != 0 || ciph_len > n - 42 - sess_len )
    {
        SSL_DEBUG_MSG( 1, ( "bad client hello message" ) );
        return( POLARSSL_ERR_SSL_BAD_HS_CLIENT_HELLO );
    }

    /*
     * Check the compression algorithms length
     */
    comp_len = buf[41 + sess_len + ciph_len];

    if( comp_len < 1 || comp_len > 16 ||
        comp_len > n - 42 - sess_len - ciph_len )
    {
        SSL_DEBUG_MSG( 1, ( "bad client hello message" ) );
        return( POLARSSL_ERR_SSL_BAD_HS_CLIENT_HELLO );
    }

    /*
     * Check the extension length
     */
    if( n > 42 + sess_len + ciph_len + comp_len )
    {
        ext_len = ( buf[42 + sess_len + ciph_len + comp_len] << 8 )
                | ( buf[43 + sess_len + ciph_len + comp_len]      );

        if( ( ext_len > 0 && ext_len < 4 ) ||
            n != 44 + sess_len + ciph_len + comp_len + ext_len )
        {
            SSL_DEBUG_MSG( 1, ( "bad client hello message" ) );
            SSL_DEBUG_BUF( 3, "Ext", buf + 44 + sess_len + ciph_len + comp_len, ext_len);
            return( POLARSSL_ERR_SSL_BAD_HS_CLIENT_HELLO );
        }
    }

    ssl->session_negotiate->compression = SSL_COMPRESS_NULL;
#if defined(POLARSSL_ZLIB_SUPPORT)
    for( i = 0; i < comp_len; ++i )
    {
        if( buf[42 + sess_len + ciph_len + i] == SSL_COMPRESS_DEFLATE )
        {
            ssl->session_negotiate->compression = SSL_COMPRESS_DEFLATE;
            break;
        }
    }
#endif

    SSL_DEBUG_BUF( 3, "client hello, random bytes",
                   buf +  6,  32 );
    SSL_DEBUG_BUF( 3, "client hello, session id",
                   buf + 38,  sess_len );
    SSL_DEBUG_BUF( 3, "client hello, ciphersuitelist",
                   buf + 41 + sess_len,  ciph_len );
    SSL_DEBUG_BUF( 3, "client hello, compression",
                   buf + 42 + sess_len + ciph_len, comp_len );

    /*
     * Check for TLS_EMPTY_RENEGOTIATION_INFO_SCSV
     */
    for( i = 0, p = buf + 41 + sess_len; i < ciph_len; i += 2, p += 2 )
    {
        if( p[0] == 0 && p[1] == SSL_EMPTY_RENEGOTIATION_INFO )
        {
            SSL_DEBUG_MSG( 3, ( "received TLS_EMPTY_RENEGOTIATION_INFO " ) );
#if defined(POLARSSL_SSL_RENEGOTIATION)
            if( ssl->renegotiation == SSL_RENEGOTIATION )
            {
                SSL_DEBUG_MSG( 1, ( "received RENEGOTIATION SCSV during renegotiation" ) );

                if( ( ret = ssl_send_fatal_handshake_failure( ssl ) ) != 0 )
                    return( ret );

                return( POLARSSL_ERR_SSL_BAD_HS_CLIENT_HELLO );
            }
            renegotiation_info_seen = 1;
#endif /* POLARSSL_SSL_RENEGOTIATION */
            ssl->secure_renegotiation = SSL_SECURE_RENEGOTIATION;
            break;
        }
    }

#if defined(POLARSSL_SSL_FALLBACK_SCSV)
    for( i = 0, p = buf + 41 + sess_len; i < ciph_len; i += 2, p += 2 )
    {
        if( p[0] == (unsigned char)( ( SSL_FALLBACK_SCSV >> 8 ) & 0xff ) &&
            p[1] == (unsigned char)( ( SSL_FALLBACK_SCSV      ) & 0xff ) )
        {
            SSL_DEBUG_MSG( 0, ( "received FALLBACK_SCSV" ) );

            if( ssl->minor_ver < ssl->max_minor_ver )
            {
                SSL_DEBUG_MSG( 0, ( "inapropriate fallback" ) );

                ssl_send_alert_message( ssl, SSL_ALERT_LEVEL_FATAL,
                                        SSL_ALERT_MSG_INAPROPRIATE_FALLBACK );

                return( POLARSSL_ERR_SSL_BAD_HS_CLIENT_HELLO );
            }

            break;
        }
    }
#endif /* POLARSSL_SSL_FALLBACK_SCSV */

    ext = buf + 44 + sess_len + ciph_len + comp_len;

    while( ext_len )
    {
        unsigned int ext_id   = ( ( ext[0] <<  8 )
                                | ( ext[1]       ) );
        unsigned int ext_size = ( ( ext[2] <<  8 )
                                | ( ext[3]       ) );

        if( ext_size + 4 > ext_len )
        {
            SSL_DEBUG_MSG( 1, ( "bad client hello message" ) );
            return( POLARSSL_ERR_SSL_BAD_HS_CLIENT_HELLO );
        }
        switch( ext_id )
        {
#if defined(POLARSSL_SSL_SERVER_NAME_INDICATION)
        case TLS_EXT_SERVERNAME:
            SSL_DEBUG_MSG( 3, ( "found ServerName extension" ) );
            if( ssl->f_sni == NULL )
                break;

            ret = ssl_parse_servername_ext( ssl, ext + 4, ext_size );
            if( ret != 0 )
                return( ret );
            break;
#endif /* POLARSSL_SSL_SERVER_NAME_INDICATION */

        case TLS_EXT_RENEGOTIATION_INFO:
            SSL_DEBUG_MSG( 3, ( "found renegotiation extension" ) );
#if defined(POLARSSL_SSL_RENEGOTIATION)
            renegotiation_info_seen = 1;
#endif

            ret = ssl_parse_renegotiation_info( ssl, ext + 4, ext_size );
            if( ret != 0 )
                return( ret );
            break;

#if defined(POLARSSL_SSL_PROTO_TLS1_2) && \
    defined(POLARSSL_KEY_EXCHANGE__WITH_CERT__ENABLED)
        case TLS_EXT_SIG_ALG:
            SSL_DEBUG_MSG( 3, ( "found signature_algorithms extension" ) );
#if defined(POLARSSL_SSL_RENEGOTIATION)
            if( ssl->renegotiation == SSL_RENEGOTIATION )
                break;
#endif

            ret = ssl_parse_signature_algorithms_ext( ssl, ext + 4, ext_size );
            if( ret != 0 )
                return( ret );
            break;
#endif /* POLARSSL_SSL_PROTO_TLS1_2 &&
          POLARSSL_KEY_EXCHANGE__WITH_CERT__ENABLED */

#if defined(POLARSSL_ECDH_C) || defined(POLARSSL_ECDSA_C)
        case TLS_EXT_SUPPORTED_ELLIPTIC_CURVES:
            SSL_DEBUG_MSG( 3, ( "found supported elliptic curves extension" ) );

            ret = ssl_parse_supported_elliptic_curves( ssl, ext + 4, ext_size );
            if( ret != 0 )
                return( ret );
            break;

        case TLS_EXT_SUPPORTED_POINT_FORMATS:
            SSL_DEBUG_MSG( 3, ( "found supported point formats extension" ) );
            ssl->handshake->cli_exts |= TLS_EXT_SUPPORTED_POINT_FORMATS_PRESENT;

            ret = ssl_parse_supported_point_formats( ssl, ext + 4, ext_size );
            if( ret != 0 )
                return( ret );
            break;
#endif /* POLARSSL_ECDH_C || POLARSSL_ECDSA_C */

#if defined(POLARSSL_SSL_MAX_FRAGMENT_LENGTH)
        case TLS_EXT_MAX_FRAGMENT_LENGTH:
            SSL_DEBUG_MSG( 3, ( "found max fragment length extension" ) );

            ret = ssl_parse_max_fragment_length_ext( ssl, ext + 4, ext_size );
            if( ret != 0 )
                return( ret );
            break;
#endif /* POLARSSL_SSL_MAX_FRAGMENT_LENGTH */

#if defined(POLARSSL_SSL_TRUNCATED_HMAC)
        case TLS_EXT_TRUNCATED_HMAC:
            SSL_DEBUG_MSG( 3, ( "found truncated hmac extension" ) );

            ret = ssl_parse_truncated_hmac_ext( ssl, ext + 4, ext_size );
            if( ret != 0 )
                return( ret );
            break;
#endif /* POLARSSL_SSL_TRUNCATED_HMAC */

#if defined(POLARSSL_SSL_ENCRYPT_THEN_MAC)
        case TLS_EXT_ENCRYPT_THEN_MAC:
            SSL_DEBUG_MSG( 3, ( "found encrypt then mac extension" ) );

            ret = ssl_parse_encrypt_then_mac_ext( ssl, ext + 4, ext_size );
            if( ret != 0 )
                return( ret );
            break;
#endif /* POLARSSL_SSL_ENCRYPT_THEN_MAC */

#if defined(POLARSSL_SSL_EXTENDED_MASTER_SECRET)
        case TLS_EXT_EXTENDED_MASTER_SECRET:
            SSL_DEBUG_MSG( 3, ( "found extended master secret extension" ) );

            ret = ssl_parse_extended_ms_ext( ssl, ext + 4, ext_size );
            if( ret != 0 )
                return( ret );
            break;
#endif /* POLARSSL_SSL_EXTENDED_MASTER_SECRET */

#if defined(POLARSSL_SSL_SESSION_TICKETS)
        case TLS_EXT_SESSION_TICKET:
            SSL_DEBUG_MSG( 3, ( "found session ticket extension" ) );

            ret = ssl_parse_session_ticket_ext( ssl, ext + 4, ext_size );
            if( ret != 0 )
                return( ret );
            break;
#endif /* POLARSSL_SSL_SESSION_TICKETS */

#if defined(POLARSSL_SSL_ALPN)
        case TLS_EXT_ALPN:
            SSL_DEBUG_MSG( 3, ( "found alpn extension" ) );

            ret = ssl_parse_alpn_ext( ssl, ext + 4, ext_size );
            if( ret != 0 )
                return( ret );
            break;
#endif /* POLARSSL_SSL_SESSION_TICKETS */

        default:
            SSL_DEBUG_MSG( 3, ( "unknown extension found: %d (ignoring)",
                           ext_id ) );
        }

        ext_len -= 4 + ext_size;
        ext += 4 + ext_size;

        if( ext_len > 0 && ext_len < 4 )
        {
            SSL_DEBUG_MSG( 1, ( "bad client hello message" ) );
            return( POLARSSL_ERR_SSL_BAD_HS_CLIENT_HELLO );
        }
    }

    /*
     * Renegotiation security checks
     */
    if( ssl->secure_renegotiation != SSL_SECURE_RENEGOTIATION &&
        ssl->allow_legacy_renegotiation == SSL_LEGACY_BREAK_HANDSHAKE )
    {
        SSL_DEBUG_MSG( 1, ( "legacy renegotiation, breaking off handshake" ) );
        handshake_failure = 1;
    }
#if defined(POLARSSL_SSL_RENEGOTIATION)
    else if( ssl->renegotiation == SSL_RENEGOTIATION &&
             ssl->secure_renegotiation == SSL_SECURE_RENEGOTIATION &&
             renegotiation_info_seen == 0 )
    {
        SSL_DEBUG_MSG( 1, ( "renegotiation_info extension missing (secure)" ) );
        handshake_failure = 1;
    }
    else if( ssl->renegotiation == SSL_RENEGOTIATION &&
             ssl->secure_renegotiation == SSL_LEGACY_RENEGOTIATION &&
             ssl->allow_legacy_renegotiation == SSL_LEGACY_NO_RENEGOTIATION )
    {
        SSL_DEBUG_MSG( 1, ( "legacy renegotiation not allowed" ) );
        handshake_failure = 1;
    }
    else if( ssl->renegotiation == SSL_RENEGOTIATION &&
             ssl->secure_renegotiation == SSL_LEGACY_RENEGOTIATION &&
             renegotiation_info_seen == 1 )
    {
        SSL_DEBUG_MSG( 1, ( "renegotiation_info extension present (legacy)" ) );
        handshake_failure = 1;
    }
#endif /* POLARSSL_SSL_RENEGOTIATION */

    if( handshake_failure == 1 )
    {
        if( ( ret = ssl_send_fatal_handshake_failure( ssl ) ) != 0 )
            return( ret );

        return( POLARSSL_ERR_SSL_BAD_HS_CLIENT_HELLO );
    }

    /*
     * Search for a matching ciphersuite
     * (At the end because we need information from the EC-based extensions
     * and certificate from the SNI callback triggered by the SNI extension.)
     */
    got_common_suite = 0;
    ciphersuites = ssl->ciphersuite_list[ssl->minor_ver];
    ciphersuite_info = NULL;
#if defined(POLARSSL_SSL_SRV_RESPECT_CLIENT_PREFERENCE)
    for( j = 0, p = buf + 41 + sess_len; j < ciph_len; j += 2, p += 2 )
    {
        for( i = 0; ciphersuites[i] != 0; i++ )
#else
    for( i = 0; ciphersuites[i] != 0; i++ )
    {
        for( j = 0, p = buf + 41 + sess_len; j < ciph_len; j += 2, p += 2 )
#endif
        {
            if( p[0] != ( ( ciphersuites[i] >> 8 ) & 0xFF ) ||
                p[1] != ( ( ciphersuites[i]      ) & 0xFF ) )
                continue;

            got_common_suite = 1;

            if( ( ret = ssl_ciphersuite_match( ssl, ciphersuites[i],
                                               &ciphersuite_info ) ) != 0 )
                return( ret );

            if( ciphersuite_info != NULL )
                goto have_ciphersuite;
        }
    }

    if( got_common_suite )
    {
        SSL_DEBUG_MSG( 1, ( "got ciphersuites in common, "
                            "but none of them usable" ) );
        ssl_send_fatal_handshake_failure( ssl );
        return( POLARSSL_ERR_SSL_NO_USABLE_CIPHERSUITE );
    }
    else
    {
        SSL_DEBUG_MSG( 1, ( "got no ciphersuites in common" ) );
        ssl_send_fatal_handshake_failure( ssl );
        return( POLARSSL_ERR_SSL_NO_CIPHER_CHOSEN );
    }

have_ciphersuite:
    ssl->session_negotiate->ciphersuite = ciphersuites[i];
    ssl->transform_negotiate->ciphersuite_info = ciphersuite_info;
    ssl_optimize_checksum( ssl, ssl->transform_negotiate->ciphersuite_info );

    ssl->in_left = 0;
    ssl->state++;

    SSL_DEBUG_MSG( 2, ( "<= parse client hello" ) );

    return( 0 );
}

#if defined(POLARSSL_SSL_TRUNCATED_HMAC)
static void ssl_write_truncated_hmac_ext( ssl_context *ssl,
                                          unsigned char *buf,
                                          size_t *olen )
{
    unsigned char *p = buf;

    if( ssl->session_negotiate->trunc_hmac == SSL_TRUNC_HMAC_DISABLED )
    {
        *olen = 0;
        return;
    }

    SSL_DEBUG_MSG( 3, ( "server hello, adding truncated hmac extension" ) );

    *p++ = (unsigned char)( ( TLS_EXT_TRUNCATED_HMAC >> 8 ) & 0xFF );
    *p++ = (unsigned char)( ( TLS_EXT_TRUNCATED_HMAC      ) & 0xFF );

    *p++ = 0x00;
    *p++ = 0x00;

    *olen = 4;
}
#endif /* POLARSSL_SSL_TRUNCATED_HMAC */

#if defined(POLARSSL_SSL_ENCRYPT_THEN_MAC)
static void ssl_write_encrypt_then_mac_ext( ssl_context *ssl,
                                            unsigned char *buf,
                                            size_t *olen )
{
    unsigned char *p = buf;
    const ssl_ciphersuite_t *suite = NULL;
    const cipher_info_t *cipher = NULL;

    if( ssl->session_negotiate->encrypt_then_mac == SSL_EXTENDED_MS_DISABLED ||
        ssl->minor_ver == SSL_MINOR_VERSION_0 )
    {
        *olen = 0;
        return;
    }

    /*
     * RFC 7366: "If a server receives an encrypt-then-MAC request extension
     * from a client and then selects a stream or Authenticated Encryption
     * with Associated Data (AEAD) ciphersuite, it MUST NOT send an
     * encrypt-then-MAC response extension back to the client."
     */
    if( ( suite = ssl_ciphersuite_from_id(
                    ssl->session_negotiate->ciphersuite ) ) == NULL ||
        ( cipher = cipher_info_from_type( suite->cipher ) ) == NULL ||
        cipher->mode != POLARSSL_MODE_CBC )
    {
        *olen = 0;
        return;
    }

    SSL_DEBUG_MSG( 3, ( "server hello, adding encrypt then mac extension" ) );

    *p++ = (unsigned char)( ( TLS_EXT_ENCRYPT_THEN_MAC >> 8 ) & 0xFF );
    *p++ = (unsigned char)( ( TLS_EXT_ENCRYPT_THEN_MAC      ) & 0xFF );

    *p++ = 0x00;
    *p++ = 0x00;

    *olen = 4;
}
#endif /* POLARSSL_SSL_ENCRYPT_THEN_MAC */

#if defined(POLARSSL_SSL_EXTENDED_MASTER_SECRET)
static void ssl_write_extended_ms_ext( ssl_context *ssl,
                                       unsigned char *buf,
                                       size_t *olen )
{
    unsigned char *p = buf;

    if( ssl->handshake->extended_ms == SSL_EXTENDED_MS_DISABLED ||
        ssl->minor_ver == SSL_MINOR_VERSION_0 )
    {
        *olen = 0;
        return;
    }

    SSL_DEBUG_MSG( 3, ( "server hello, adding extended master secret "
                        "extension" ) );

    *p++ = (unsigned char)( ( TLS_EXT_EXTENDED_MASTER_SECRET >> 8 ) & 0xFF );
    *p++ = (unsigned char)( ( TLS_EXT_EXTENDED_MASTER_SECRET      ) & 0xFF );

    *p++ = 0x00;
    *p++ = 0x00;

    *olen = 4;
}
#endif /* POLARSSL_SSL_EXTENDED_MASTER_SECRET */

#if defined(POLARSSL_SSL_SESSION_TICKETS)
static void ssl_write_session_ticket_ext( ssl_context *ssl,
                                          unsigned char *buf,
                                          size_t *olen )
{
    unsigned char *p = buf;

    if( ssl->handshake->new_session_ticket == 0 )
    {
        *olen = 0;
        return;
    }

    SSL_DEBUG_MSG( 3, ( "server hello, adding session ticket extension" ) );

    *p++ = (unsigned char)( ( TLS_EXT_SESSION_TICKET >> 8 ) & 0xFF );
    *p++ = (unsigned char)( ( TLS_EXT_SESSION_TICKET      ) & 0xFF );

    *p++ = 0x00;
    *p++ = 0x00;

    *olen = 4;
}
#endif /* POLARSSL_SSL_SESSION_TICKETS */

static void ssl_write_renegotiation_ext( ssl_context *ssl,
                                         unsigned char *buf,
                                         size_t *olen )
{
    unsigned char *p = buf;

    if( ssl->secure_renegotiation != SSL_SECURE_RENEGOTIATION )
    {
        *olen = 0;
        return;
    }

    SSL_DEBUG_MSG( 3, ( "server hello, secure renegotiation extension" ) );

    *p++ = (unsigned char)( ( TLS_EXT_RENEGOTIATION_INFO >> 8 ) & 0xFF );
    *p++ = (unsigned char)( ( TLS_EXT_RENEGOTIATION_INFO      ) & 0xFF );

#if defined(POLARSSL_SSL_RENEGOTIATION)
    if( ssl->renegotiation != SSL_INITIAL_HANDSHAKE )
    {
        *p++ = 0x00;
        *p++ = ( ssl->verify_data_len * 2 + 1 ) & 0xFF;
        *p++ = ssl->verify_data_len * 2 & 0xFF;

        memcpy( p, ssl->peer_verify_data, ssl->verify_data_len );
        p += ssl->verify_data_len;
        memcpy( p, ssl->own_verify_data, ssl->verify_data_len );
        p += ssl->verify_data_len;

        *olen = 5 + ssl->verify_data_len * 2;
    }
    else
#endif /* POLARSSL_SSL_RENEGOTIATION */
    {
        *p++ = 0x00;
        *p++ = 0x01;
        *p++ = 0x00;

        *olen = 5;
    }
}

#if defined(POLARSSL_SSL_MAX_FRAGMENT_LENGTH)
static void ssl_write_max_fragment_length_ext( ssl_context *ssl,
                                               unsigned char *buf,
                                               size_t *olen )
{
    unsigned char *p = buf;

    if( ssl->session_negotiate->mfl_code == SSL_MAX_FRAG_LEN_NONE )
    {
        *olen = 0;
        return;
    }

    SSL_DEBUG_MSG( 3, ( "server hello, max_fragment_length extension" ) );

    *p++ = (unsigned char)( ( TLS_EXT_MAX_FRAGMENT_LENGTH >> 8 ) & 0xFF );
    *p++ = (unsigned char)( ( TLS_EXT_MAX_FRAGMENT_LENGTH      ) & 0xFF );

    *p++ = 0x00;
    *p++ = 1;

    *p++ = ssl->session_negotiate->mfl_code;

    *olen = 5;
}
#endif /* POLARSSL_SSL_MAX_FRAGMENT_LENGTH */

#if defined(POLARSSL_ECDH_C) || defined(POLARSSL_ECDSA_C)
static void ssl_write_supported_point_formats_ext( ssl_context *ssl,
                                                   unsigned char *buf,
                                                   size_t *olen )
{
    unsigned char *p = buf;
    ((void) ssl);

    if( ( ssl->handshake->cli_exts &
          TLS_EXT_SUPPORTED_POINT_FORMATS_PRESENT ) == 0 )
    {
        *olen = 0;
        return;
    }

    SSL_DEBUG_MSG( 3, ( "server hello, supported_point_formats extension" ) );

    *p++ = (unsigned char)( ( TLS_EXT_SUPPORTED_POINT_FORMATS >> 8 ) & 0xFF );
    *p++ = (unsigned char)( ( TLS_EXT_SUPPORTED_POINT_FORMATS      ) & 0xFF );

    *p++ = 0x00;
    *p++ = 2;

    *p++ = 1;
    *p++ = POLARSSL_ECP_PF_UNCOMPRESSED;

    *olen = 6;
}
#endif /* POLARSSL_ECDH_C || POLARSSL_ECDSA_C */

#if defined(POLARSSL_SSL_ALPN )
static void ssl_write_alpn_ext( ssl_context *ssl,
                                unsigned char *buf, size_t *olen )
{
    if( ssl->alpn_chosen == NULL )
    {
        *olen = 0;
        return;
    }

    SSL_DEBUG_MSG( 3, ( "server hello, adding alpn extension" ) );

    /*
     * 0 . 1    ext identifier
     * 2 . 3    ext length
     * 4 . 5    protocol list length
     * 6 . 6    protocol name length
     * 7 . 7+n  protocol name
     */
    buf[0] = (unsigned char)( ( TLS_EXT_ALPN >> 8 ) & 0xFF );
    buf[1] = (unsigned char)( ( TLS_EXT_ALPN      ) & 0xFF );

    *olen = 7 + strlen( ssl->alpn_chosen );

    buf[2] = (unsigned char)( ( ( *olen - 4 ) >> 8 ) & 0xFF );
    buf[3] = (unsigned char)( ( ( *olen - 4 )      ) & 0xFF );

    buf[4] = (unsigned char)( ( ( *olen - 6 ) >> 8 ) & 0xFF );
    buf[5] = (unsigned char)( ( ( *olen - 6 )      ) & 0xFF );

    buf[6] = (unsigned char)( ( ( *olen - 7 )      ) & 0xFF );

    memcpy( buf + 7, ssl->alpn_chosen, *olen - 7 );
}
#endif /* POLARSSL_ECDH_C || POLARSSL_ECDSA_C */

static int ssl_write_server_hello( ssl_context *ssl )
{
#if defined(POLARSSL_HAVE_TIME)
    time_t t;
#endif
    int ret;
    size_t olen, ext_len = 0, n;
    unsigned char *buf, *p;

    SSL_DEBUG_MSG( 2, ( "=> write server hello" ) );

    if( ssl->f_rng == NULL )
    {
        SSL_DEBUG_MSG( 1, ( "no RNG provided") );
        return( POLARSSL_ERR_SSL_NO_RNG );
    }

    /*
     *     0  .   0   handshake type
     *     1  .   3   handshake length
     *     4  .   5   protocol version
     *     6  .   9   UNIX time()
     *    10  .  37   random bytes
     */
    buf = ssl->out_msg;
    p = buf + 4;

    *p++ = (unsigned char) ssl->major_ver;
    *p++ = (unsigned char) ssl->minor_ver;

    SSL_DEBUG_MSG( 3, ( "server hello, chosen version: [%d:%d]",
                   buf[4], buf[5] ) );

#if defined(POLARSSL_HAVE_TIME)
    t = time( NULL );
    *p++ = (unsigned char)( t >> 24 );
    *p++ = (unsigned char)( t >> 16 );
    *p++ = (unsigned char)( t >>  8 );
    *p++ = (unsigned char)( t       );

    SSL_DEBUG_MSG( 3, ( "server hello, current time: %lu", t ) );
#else
    if( ( ret = ssl->f_rng( ssl->p_rng, p, 4 ) ) != 0 )
        return( ret );

    p += 4;
#endif /* POLARSSL_HAVE_TIME */

    if( ( ret = ssl->f_rng( ssl->p_rng, p, 28 ) ) != 0 )
        return( ret );

    p += 28;

    memcpy( ssl->handshake->randbytes + 32, buf + 6, 32 );

    SSL_DEBUG_BUF( 3, "server hello, random bytes", buf + 6, 32 );

    /*
     * Resume is 0  by default, see ssl_handshake_init().
     * It may be already set to 1 by ssl_parse_session_ticket_ext().
     * If not, try looking up session ID in our cache.
     */
    if( ssl->handshake->resume == 0 &&
#if defined(POLARSSL_SSL_RENEGOTIATION)
        ssl->renegotiation == SSL_INITIAL_HANDSHAKE &&
#endif
        ssl->session_negotiate->length != 0 &&
        ssl->f_get_cache != NULL &&
        ssl->f_get_cache( ssl->p_get_cache, ssl->session_negotiate ) == 0 )
    {
        SSL_DEBUG_MSG( 3, ( "session successfully restored from cache" ) );
        ssl->handshake->resume = 1;
    }

    if( ssl->handshake->resume == 0 )
    {
        /*
         * New session, create a new session id,
         * unless we're about to issue a session ticket
         */
        ssl->state++;

#if defined(POLARSSL_HAVE_TIME)
        ssl->session_negotiate->start = time( NULL );
#endif

#if defined(POLARSSL_SSL_SESSION_TICKETS)
        if( ssl->handshake->new_session_ticket != 0 )
        {
            ssl->session_negotiate->length = n = 0;
            memset( ssl->session_negotiate->id, 0, 32 );
        }
        else
#endif /* POLARSSL_SSL_SESSION_TICKETS */
        {
            ssl->session_negotiate->length = n = 32;
            if( ( ret = ssl->f_rng( ssl->p_rng, ssl->session_negotiate->id,
                                    n ) ) != 0 )
                return( ret );
        }
    }
    else
    {
        /*
         * Resuming a session
         */
        n = ssl->session_negotiate->length;
        ssl->state = SSL_SERVER_CHANGE_CIPHER_SPEC;

        if( ( ret = ssl_derive_keys( ssl ) ) != 0 )
        {
            SSL_DEBUG_RET( 1, "ssl_derive_keys", ret );
            return( ret );
        }
    }

    /*
     *    38  .  38     session id length
     *    39  . 38+n    session id
     *   39+n . 40+n    chosen ciphersuite
     *   41+n . 41+n    chosen compression alg.
     *   42+n . 43+n    extensions length
     *   44+n . 43+n+m  extensions
     */
    *p++ = (unsigned char) ssl->session_negotiate->length;
    memcpy( p, ssl->session_negotiate->id, ssl->session_negotiate->length );
    p += ssl->session_negotiate->length;

    SSL_DEBUG_MSG( 3, ( "server hello, session id len.: %d", n ) );
    SSL_DEBUG_BUF( 3,   "server hello, session id", buf + 39, n );
    SSL_DEBUG_MSG( 3, ( "%s session has been resumed",
                   ssl->handshake->resume ? "a" : "no" ) );

    *p++ = (unsigned char)( ssl->session_negotiate->ciphersuite >> 8 );
    *p++ = (unsigned char)( ssl->session_negotiate->ciphersuite      );
    *p++ = (unsigned char)( ssl->session_negotiate->compression      );

    SSL_DEBUG_MSG( 3, ( "server hello, chosen ciphersuite: %s",
           ssl_get_ciphersuite_name( ssl->session_negotiate->ciphersuite ) ) );
    SSL_DEBUG_MSG( 3, ( "server hello, compress alg.: 0x%02X",
                   ssl->session_negotiate->compression ) );

    /*
     *  First write extensions, then the total length
     */
    ssl_write_renegotiation_ext( ssl, p + 2 + ext_len, &olen );
    ext_len += olen;

#if defined(POLARSSL_SSL_MAX_FRAGMENT_LENGTH)
    ssl_write_max_fragment_length_ext( ssl, p + 2 + ext_len, &olen );
    ext_len += olen;
#endif

#if defined(POLARSSL_SSL_TRUNCATED_HMAC)
    ssl_write_truncated_hmac_ext( ssl, p + 2 + ext_len, &olen );
    ext_len += olen;
#endif

#if defined(POLARSSL_SSL_ENCRYPT_THEN_MAC)
    ssl_write_encrypt_then_mac_ext( ssl, p + 2 + ext_len, &olen );
    ext_len += olen;
#endif

#if defined(POLARSSL_SSL_EXTENDED_MASTER_SECRET)
    ssl_write_extended_ms_ext( ssl, p + 2 + ext_len, &olen );
    ext_len += olen;
#endif

#if defined(POLARSSL_SSL_SESSION_TICKETS)
    ssl_write_session_ticket_ext( ssl, p + 2 + ext_len, &olen );
    ext_len += olen;
#endif

#if defined(POLARSSL_ECDH_C) || defined(POLARSSL_ECDSA_C)
    ssl_write_supported_point_formats_ext( ssl, p + 2 + ext_len, &olen );
    ext_len += olen;
#endif

#if defined(POLARSSL_SSL_ALPN)
    ssl_write_alpn_ext( ssl, p + 2 + ext_len, &olen );
    ext_len += olen;
#endif

    SSL_DEBUG_MSG( 3, ( "server hello, total extension length: %d", ext_len ) );

    if( ext_len > 0 )
    {
        *p++ = (unsigned char)( ( ext_len >> 8 ) & 0xFF );
        *p++ = (unsigned char)( ( ext_len      ) & 0xFF );
        p += ext_len;
    }

    ssl->out_msglen  = p - buf;
    ssl->out_msgtype = SSL_MSG_HANDSHAKE;
    ssl->out_msg[0]  = SSL_HS_SERVER_HELLO;

    ret = ssl_write_record( ssl );

    SSL_DEBUG_MSG( 2, ( "<= write server hello" ) );

    return( ret );
}

#if !defined(POLARSSL_KEY_EXCHANGE_RSA_ENABLED)       && \
    !defined(POLARSSL_KEY_EXCHANGE_DHE_RSA_ENABLED)   && \
    !defined(POLARSSL_KEY_EXCHANGE_ECDHE_RSA_ENABLED) && \
    !defined(POLARSSL_KEY_EXCHANGE_ECDHE_ECDSA_ENABLED)
static int ssl_write_certificate_request( ssl_context *ssl )
{
    const ssl_ciphersuite_t *ciphersuite_info = ssl->transform_negotiate->ciphersuite_info;

    SSL_DEBUG_MSG( 2, ( "=> write certificate request" ) );

    if( ciphersuite_info->key_exchange == POLARSSL_KEY_EXCHANGE_PSK ||
        ciphersuite_info->key_exchange == POLARSSL_KEY_EXCHANGE_RSA_PSK ||
        ciphersuite_info->key_exchange == POLARSSL_KEY_EXCHANGE_DHE_PSK ||
        ciphersuite_info->key_exchange == POLARSSL_KEY_EXCHANGE_ECDHE_PSK )
    {
        SSL_DEBUG_MSG( 2, ( "<= skip write certificate request" ) );
        ssl->state++;
        return( 0 );
    }

    SSL_DEBUG_MSG( 1, ( "should never happen" ) );
    return( POLARSSL_ERR_SSL_INTERNAL_ERROR );
}
#else
static int ssl_write_certificate_request( ssl_context *ssl )
{
    int ret = POLARSSL_ERR_SSL_FEATURE_UNAVAILABLE;
    const ssl_ciphersuite_t *ciphersuite_info = ssl->transform_negotiate->ciphersuite_info;
    size_t dn_size, total_dn_size; /* excluding length bytes */
    size_t ct_len, sa_len; /* including length bytes */
    unsigned char *buf, *p;
    const x509_crt *crt;

    SSL_DEBUG_MSG( 2, ( "=> write certificate request" ) );

    ssl->state++;

    if( ciphersuite_info->key_exchange == POLARSSL_KEY_EXCHANGE_PSK ||
        ciphersuite_info->key_exchange == POLARSSL_KEY_EXCHANGE_RSA_PSK ||
        ciphersuite_info->key_exchange == POLARSSL_KEY_EXCHANGE_DHE_PSK ||
        ciphersuite_info->key_exchange == POLARSSL_KEY_EXCHANGE_ECDHE_PSK ||
        ssl->authmode == SSL_VERIFY_NONE )
    {
        SSL_DEBUG_MSG( 2, ( "<= skip write certificate request" ) );
        return( 0 );
    }

    /*
     *     0  .   0   handshake type
     *     1  .   3   handshake length
     *     4  .   4   cert type count
     *     5  .. m-1  cert types
     *     m  .. m+1  sig alg length (TLS 1.2 only)
     *    m+1 .. n-1  SignatureAndHashAlgorithms (TLS 1.2 only)
     *     n  .. n+1  length of all DNs
     *    n+2 .. n+3  length of DN 1
     *    n+4 .. ...  Distinguished Name #1
     *    ... .. ...  length of DN 2, etc.
     */
    buf = ssl->out_msg;
    p = buf + 4;

    /*
     * Supported certificate types
     *
     *     ClientCertificateType certificate_types<1..2^8-1>;
     *     enum { (255) } ClientCertificateType;
     */
    ct_len = 0;

#if defined(POLARSSL_RSA_C)
    p[1 + ct_len++] = SSL_CERT_TYPE_RSA_SIGN;
#endif
#if defined(POLARSSL_ECDSA_C)
    p[1 + ct_len++] = SSL_CERT_TYPE_ECDSA_SIGN;
#endif

    p[0] = (unsigned char) ct_len++;
    p += ct_len;

    sa_len = 0;
#if defined(POLARSSL_SSL_PROTO_TLS1_2)
    /*
     * Add signature_algorithms for verify (TLS 1.2)
     *
     *     SignatureAndHashAlgorithm supported_signature_algorithms<2..2^16-2>;
     *
     *     struct {
     *           HashAlgorithm hash;
     *           SignatureAlgorithm signature;
     *     } SignatureAndHashAlgorithm;
     *
     *     enum { (255) } HashAlgorithm;
     *     enum { (255) } SignatureAlgorithm;
     */
    if( ssl->minor_ver == SSL_MINOR_VERSION_3 )
    {
        /*
         * Only use current running hash algorithm that is already required
         * for requested ciphersuite.
         */
        ssl->handshake->verify_sig_alg = SSL_HASH_SHA256;

        if( ssl->transform_negotiate->ciphersuite_info->mac ==
            POLARSSL_MD_SHA384 )
        {
            ssl->handshake->verify_sig_alg = SSL_HASH_SHA384;
        }

        /*
         * Supported signature algorithms
         */
#if defined(POLARSSL_RSA_C)
        p[2 + sa_len++] = ssl->handshake->verify_sig_alg;
        p[2 + sa_len++] = SSL_SIG_RSA;
#endif
#if defined(POLARSSL_ECDSA_C)
        p[2 + sa_len++] = ssl->handshake->verify_sig_alg;
        p[2 + sa_len++] = SSL_SIG_ECDSA;
#endif

        p[0] = (unsigned char)( sa_len >> 8 );
        p[1] = (unsigned char)( sa_len      );
        sa_len += 2;
        p += sa_len;
    }
#endif /* POLARSSL_SSL_PROTO_TLS1_2 */

    /*
     * DistinguishedName certificate_authorities<0..2^16-1>;
     * opaque DistinguishedName<1..2^16-1>;
     */
    p += 2;
    crt = ssl->ca_chain;

    total_dn_size = 0;
    while( crt != NULL && crt->version != 0 )
    {
        if( p - buf > 4096 )
            break;

        dn_size = crt->subject_raw.len;
        *p++ = (unsigned char)( dn_size >> 8 );
        *p++ = (unsigned char)( dn_size      );
        memcpy( p, crt->subject_raw.p, dn_size );
        p += dn_size;

        SSL_DEBUG_BUF( 3, "requested DN", p, dn_size );

        total_dn_size += 2 + dn_size;
        crt = crt->next;
    }

    ssl->out_msglen  = p - buf;
    ssl->out_msgtype = SSL_MSG_HANDSHAKE;
    ssl->out_msg[0]  = SSL_HS_CERTIFICATE_REQUEST;
    ssl->out_msg[4 + ct_len + sa_len] = (unsigned char)( total_dn_size  >> 8 );
    ssl->out_msg[5 + ct_len + sa_len] = (unsigned char)( total_dn_size       );

    ret = ssl_write_record( ssl );

    SSL_DEBUG_MSG( 2, ( "<= write certificate request" ) );

    return( ret );
}
#endif /* !POLARSSL_KEY_EXCHANGE_RSA_ENABLED &&
          !POLARSSL_KEY_EXCHANGE_DHE_RSA_ENABLED &&
          !POLARSSL_KEY_EXCHANGE_ECDHE_RSA_ENABLED &&
          !POLARSSL_KEY_EXCHANGE_ECDHE_ECDSA_ENABLED */

#if defined(POLARSSL_KEY_EXCHANGE_ECDH_RSA_ENABLED) || \
    defined(POLARSSL_KEY_EXCHANGE_ECDH_ECDSA_ENABLED)
static int ssl_get_ecdh_params_from_cert( ssl_context *ssl )
{
    int ret;

    if( ! pk_can_do( ssl_own_key( ssl ), POLARSSL_PK_ECKEY ) )
    {
        SSL_DEBUG_MSG( 1, ( "server key not ECDH capable" ) );
        return( POLARSSL_ERR_SSL_PK_TYPE_MISMATCH );
    }

    if( ( ret = ecdh_get_params( &ssl->handshake->ecdh_ctx,
                                 pk_ec( *ssl_own_key( ssl ) ),
                                 POLARSSL_ECDH_OURS ) ) != 0 )
    {
        SSL_DEBUG_RET( 1, ( "ecdh_get_params" ), ret );
        return( ret );
    }

    return( 0 );
}
#endif /* POLARSSL_KEY_EXCHANGE_ECDH_RSA_ENABLED) ||
          POLARSSL_KEY_EXCHANGE_ECDH_ECDSA_ENABLED */

static int ssl_write_server_key_exchange( ssl_context *ssl )
{
    int ret;
    size_t n = 0;
    const ssl_ciphersuite_t *ciphersuite_info =
                            ssl->transform_negotiate->ciphersuite_info;

#if defined(POLARSSL_KEY_EXCHANGE_DHE_RSA_ENABLED) ||                       \
    defined(POLARSSL_KEY_EXCHANGE_DHE_PSK_ENABLED) ||                       \
    defined(POLARSSL_KEY_EXCHANGE_ECDHE_RSA_ENABLED) ||                     \
    defined(POLARSSL_KEY_EXCHANGE_ECDHE_PSK_ENABLED) ||                     \
    defined(POLARSSL_KEY_EXCHANGE_ECDHE_ECDSA_ENABLED)
    unsigned char *p = ssl->out_msg + 4;
    unsigned char *dig_signed = p;
    size_t dig_signed_len = 0, len;
    ((void) dig_signed);
    ((void) dig_signed_len);
#endif

    SSL_DEBUG_MSG( 2, ( "=> write server key exchange" ) );

#if defined(POLARSSL_KEY_EXCHANGE_RSA_ENABLED) ||                           \
    defined(POLARSSL_KEY_EXCHANGE_PSK_ENABLED) ||                           \
    defined(POLARSSL_KEY_EXCHANGE_RSA_PSK_ENABLED)
    if( ciphersuite_info->key_exchange == POLARSSL_KEY_EXCHANGE_RSA ||
        ciphersuite_info->key_exchange == POLARSSL_KEY_EXCHANGE_PSK ||
        ciphersuite_info->key_exchange == POLARSSL_KEY_EXCHANGE_RSA_PSK )
    {
        SSL_DEBUG_MSG( 2, ( "<= skip write server key exchange" ) );
        ssl->state++;
        return( 0 );
    }
#endif

#if defined(POLARSSL_KEY_EXCHANGE_ECDH_RSA_ENABLED) || \
    defined(POLARSSL_KEY_EXCHANGE_ECDH_ECDSA_ENABLED)
    if( ciphersuite_info->key_exchange == POLARSSL_KEY_EXCHANGE_ECDH_RSA ||
        ciphersuite_info->key_exchange == POLARSSL_KEY_EXCHANGE_ECDH_ECDSA )
    {
        ssl_get_ecdh_params_from_cert( ssl );

        SSL_DEBUG_MSG( 2, ( "<= skip write server key exchange" ) );
        ssl->state++;
        return( 0 );
    }
#endif

#if defined(POLARSSL_KEY_EXCHANGE_DHE_PSK_ENABLED) ||                       \
    defined(POLARSSL_KEY_EXCHANGE_ECDHE_PSK_ENABLED)
    if( ciphersuite_info->key_exchange == POLARSSL_KEY_EXCHANGE_DHE_PSK ||
        ciphersuite_info->key_exchange == POLARSSL_KEY_EXCHANGE_ECDHE_PSK )
    {
        /* TODO: Support identity hints */
        *(p++) = 0x00;
        *(p++) = 0x00;

        n += 2;
    }
#endif /* POLARSSL_KEY_EXCHANGE_DHE_PSK_ENABLED ||
          POLARSSL_KEY_EXCHANGE_ECDHE_PSK_ENABLED */

#if defined(POLARSSL_KEY_EXCHANGE_DHE_RSA_ENABLED) ||                       \
    defined(POLARSSL_KEY_EXCHANGE_DHE_PSK_ENABLED)
    if( ciphersuite_info->key_exchange == POLARSSL_KEY_EXCHANGE_DHE_RSA ||
        ciphersuite_info->key_exchange == POLARSSL_KEY_EXCHANGE_DHE_PSK )
    {
        /*
         * Ephemeral DH parameters:
         *
         * struct {
         *     opaque dh_p<1..2^16-1>;
         *     opaque dh_g<1..2^16-1>;
         *     opaque dh_Ys<1..2^16-1>;
         * } ServerDHParams;
         */
        if( ( ret = mpi_copy( &ssl->handshake->dhm_ctx.P, &ssl->dhm_P ) ) != 0 ||
            ( ret = mpi_copy( &ssl->handshake->dhm_ctx.G, &ssl->dhm_G ) ) != 0 )
        {
            SSL_DEBUG_RET( 1, "mpi_copy", ret );
            return( ret );
        }

        if( ( ret = dhm_make_params( &ssl->handshake->dhm_ctx,
                        (int) mpi_size( &ssl->handshake->dhm_ctx.P ),
                        p, &len, ssl->f_rng, ssl->p_rng ) ) != 0 )
        {
            SSL_DEBUG_RET( 1, "dhm_make_params", ret );
            return( ret );
        }

        dig_signed = p;
        dig_signed_len = len;

        p += len;
        n += len;

        SSL_DEBUG_MPI( 3, "DHM: X ", &ssl->handshake->dhm_ctx.X  );
        SSL_DEBUG_MPI( 3, "DHM: P ", &ssl->handshake->dhm_ctx.P  );
        SSL_DEBUG_MPI( 3, "DHM: G ", &ssl->handshake->dhm_ctx.G  );
        SSL_DEBUG_MPI( 3, "DHM: GX", &ssl->handshake->dhm_ctx.GX );
    }
#endif /* POLARSSL_KEY_EXCHANGE_DHE_RSA_ENABLED ||
          POLARSSL_KEY_EXCHANGE_DHE_PSK_ENABLED */

#if defined(POLARSSL_KEY_EXCHANGE__SOME__ECDHE_ENABLED)
    if( ciphersuite_info->key_exchange == POLARSSL_KEY_EXCHANGE_ECDHE_RSA ||
        ciphersuite_info->key_exchange == POLARSSL_KEY_EXCHANGE_ECDHE_ECDSA ||
        ciphersuite_info->key_exchange == POLARSSL_KEY_EXCHANGE_ECDHE_PSK )
    {
        /*
         * Ephemeral ECDH parameters:
         *
         * struct {
         *     ECParameters curve_params;
         *     ECPoint      public;
         * } ServerECDHParams;
         */
        const ecp_curve_info **curve = NULL;
#if defined(POLARSSL_SSL_SET_CURVES)
        const ecp_group_id *gid;

        /* Match our preference list against the offered curves */
        for( gid = ssl->curve_list; *gid != POLARSSL_ECP_DP_NONE; gid++ )
            for( curve = ssl->handshake->curves; *curve != NULL; curve++ )
                if( (*curve)->grp_id == *gid )
                    goto curve_matching_done;

curve_matching_done:
#else
        curve = ssl->handshake->curves;
#endif

        if( *curve == NULL )
        {
            SSL_DEBUG_MSG( 1, ( "no matching curve for ECDHE" ) );
            return( POLARSSL_ERR_SSL_NO_CIPHER_CHOSEN );
        }

        SSL_DEBUG_MSG( 2, ( "ECDHE curve: %s", (*curve)->name ) );

        if( ( ret = ecp_use_known_dp( &ssl->handshake->ecdh_ctx.grp,
                                       (*curve)->grp_id ) ) != 0 )
        {
            SSL_DEBUG_RET( 1, "ecp_use_known_dp", ret );
            return( ret );
        }

        if( ( ret = ecdh_make_params( &ssl->handshake->ecdh_ctx, &len,
                                      p, SSL_MAX_CONTENT_LEN - n,
                                      ssl->f_rng, ssl->p_rng ) ) != 0 )
        {
            SSL_DEBUG_RET( 1, "ecdh_make_params", ret );
            return( ret );
        }

        dig_signed = p;
        dig_signed_len = len;

        p += len;
        n += len;

        SSL_DEBUG_ECP( 3, "ECDH: Q ", &ssl->handshake->ecdh_ctx.Q );
    }
#endif /* POLARSSL_KEY_EXCHANGE__SOME__ECDHE_ENABLED */

#if defined(POLARSSL_KEY_EXCHANGE_DHE_RSA_ENABLED) ||                       \
    defined(POLARSSL_KEY_EXCHANGE_ECDHE_RSA_ENABLED) ||                     \
    defined(POLARSSL_KEY_EXCHANGE_ECDHE_ECDSA_ENABLED)
    if( ciphersuite_info->key_exchange == POLARSSL_KEY_EXCHANGE_DHE_RSA ||
        ciphersuite_info->key_exchange == POLARSSL_KEY_EXCHANGE_ECDHE_RSA ||
        ciphersuite_info->key_exchange == POLARSSL_KEY_EXCHANGE_ECDHE_ECDSA )
    {
        size_t signature_len = 0;
        unsigned int hashlen = 0;
        unsigned char hash[64];
        md_type_t md_alg = POLARSSL_MD_NONE;

        /*
         * Choose hash algorithm. NONE means MD5 + SHA1 here.
         */
#if defined(POLARSSL_SSL_PROTO_TLS1_2)
        if( ssl->minor_ver == SSL_MINOR_VERSION_3 )
        {
            md_alg = ssl_md_alg_from_hash( ssl->handshake->sig_alg );

            if( md_alg == POLARSSL_MD_NONE )
            {
                SSL_DEBUG_MSG( 1, ( "should never happen" ) );
                return( POLARSSL_ERR_SSL_INTERNAL_ERROR );
            }
        }
        else
#endif /* POLARSSL_SSL_PROTO_TLS1_2 */
#if defined(POLARSSL_SSL_PROTO_SSL3) || defined(POLARSSL_SSL_PROTO_TLS1) || \
    defined(POLARSSL_SSL_PROTO_TLS1_1)
        if( ciphersuite_info->key_exchange ==
                  POLARSSL_KEY_EXCHANGE_ECDHE_ECDSA )
        {
            md_alg = POLARSSL_MD_SHA1;
        }
        else
#endif
        {
            md_alg = POLARSSL_MD_NONE;
        }

        /*
         * Compute the hash to be signed
         */
#if defined(POLARSSL_SSL_PROTO_SSL3) || defined(POLARSSL_SSL_PROTO_TLS1) || \
    defined(POLARSSL_SSL_PROTO_TLS1_1)
        if( md_alg == POLARSSL_MD_NONE )
        {
            md5_context md5;
            sha1_context sha1;

            md5_init(  &md5  );
            sha1_init( &sha1 );

            /*
             * digitally-signed struct {
             *     opaque md5_hash[16];
             *     opaque sha_hash[20];
             * };
             *
             * md5_hash
             *     MD5(ClientHello.random + ServerHello.random
             *                            + ServerParams);
             * sha_hash
             *     SHA(ClientHello.random + ServerHello.random
             *                            + ServerParams);
             */
            md5_starts( &md5 );
            md5_update( &md5, ssl->handshake->randbytes,  64 );
            md5_update( &md5, dig_signed, dig_signed_len );
            md5_finish( &md5, hash );

            sha1_starts( &sha1 );
            sha1_update( &sha1, ssl->handshake->randbytes,  64 );
            sha1_update( &sha1, dig_signed, dig_signed_len );
            sha1_finish( &sha1, hash + 16 );

            hashlen = 36;

            md5_free(  &md5  );
            sha1_free( &sha1 );
        }
        else
#endif /* POLARSSL_SSL_PROTO_SSL3 || POLARSSL_SSL_PROTO_TLS1 || \
          POLARSSL_SSL_PROTO_TLS1_1 */
#if defined(POLARSSL_SSL_PROTO_TLS1) || defined(POLARSSL_SSL_PROTO_TLS1_1) || \
    defined(POLARSSL_SSL_PROTO_TLS1_2)
        if( md_alg != POLARSSL_MD_NONE )
        {
            md_context_t ctx;
            const md_info_t *md_info = md_info_from_type( md_alg );

            md_init( &ctx );

            /* Info from md_alg will be used instead */
            hashlen = 0;

            /*
             * digitally-signed struct {
             *     opaque client_random[32];
             *     opaque server_random[32];
             *     ServerDHParams params;
             * };
             */
            if( ( ret = md_init_ctx( &ctx, md_info ) ) != 0 )
            {
                SSL_DEBUG_RET( 1, "md_init_ctx", ret );
                return( ret );
            }

            md_starts( &ctx );
            md_update( &ctx, ssl->handshake->randbytes, 64 );
            md_update( &ctx, dig_signed, dig_signed_len );
            md_finish( &ctx, hash );
            md_free( &ctx );
        }
        else
#endif /* POLARSSL_SSL_PROTO_TLS1 || POLARSSL_SSL_PROTO_TLS1_1 || \
          POLARSSL_SSL_PROTO_TLS1_2 */
        {
            SSL_DEBUG_MSG( 1, ( "should never happen" ) );
            return( POLARSSL_ERR_SSL_INTERNAL_ERROR );
        }

        SSL_DEBUG_BUF( 3, "parameters hash", hash, hashlen != 0 ? hashlen :
                (unsigned int) ( md_info_from_type( md_alg ) )->size );

        /*
         * Make the signature
         */
        if( ssl_own_key( ssl ) == NULL )
        {
            SSL_DEBUG_MSG( 1, ( "got no private key" ) );
            return( POLARSSL_ERR_SSL_PRIVATE_KEY_REQUIRED );
        }

#if defined(POLARSSL_SSL_PROTO_TLS1_2)
        if( ssl->minor_ver == SSL_MINOR_VERSION_3 )
        {
            *(p++) = ssl->handshake->sig_alg;
            *(p++) = ssl_sig_from_pk( ssl_own_key( ssl ) );

            n += 2;
        }
#endif /* POLARSSL_SSL_PROTO_TLS1_2 */

        if( ( ret = pk_sign( ssl_own_key( ssl ), md_alg, hash, hashlen,
                        p + 2 , &signature_len,
                        ssl->f_rng, ssl->p_rng ) ) != 0 )
        {
            SSL_DEBUG_RET( 1, "pk_sign", ret );
            return( ret );
        }

        *(p++) = (unsigned char)( signature_len >> 8 );
        *(p++) = (unsigned char)( signature_len      );
        n += 2;

        SSL_DEBUG_BUF( 3, "my signature", p, signature_len );

        p += signature_len;
        n += signature_len;
    }
#endif /* POLARSSL_KEY_EXCHANGE_DHE_RSA_ENABLED) ||
          POLARSSL_KEY_EXCHANGE_ECDHE_RSA_ENABLED ||
          POLARSSL_KEY_EXCHANGE_ECDHE_ECDSA_ENABLED */

    ssl->out_msglen  = 4 + n;
    ssl->out_msgtype = SSL_MSG_HANDSHAKE;
    ssl->out_msg[0]  = SSL_HS_SERVER_KEY_EXCHANGE;

    ssl->state++;

    if( ( ret = ssl_write_record( ssl ) ) != 0 )
    {
        SSL_DEBUG_RET( 1, "ssl_write_record", ret );
        return( ret );
    }

    SSL_DEBUG_MSG( 2, ( "<= write server key exchange" ) );

    return( 0 );
}

static int ssl_write_server_hello_done( ssl_context *ssl )
{
    int ret;

    SSL_DEBUG_MSG( 2, ( "=> write server hello done" ) );

    ssl->out_msglen  = 4;
    ssl->out_msgtype = SSL_MSG_HANDSHAKE;
    ssl->out_msg[0]  = SSL_HS_SERVER_HELLO_DONE;

    ssl->state++;

    if( ( ret = ssl_write_record( ssl ) ) != 0 )
    {
        SSL_DEBUG_RET( 1, "ssl_write_record", ret );
        return( ret );
    }

    SSL_DEBUG_MSG( 2, ( "<= write server hello done" ) );

    return( 0 );
}

#if defined(POLARSSL_KEY_EXCHANGE_DHE_RSA_ENABLED) ||                       \
    defined(POLARSSL_KEY_EXCHANGE_DHE_PSK_ENABLED)
static int ssl_parse_client_dh_public( ssl_context *ssl, unsigned char **p,
                                       const unsigned char *end )
{
    int ret = POLARSSL_ERR_SSL_FEATURE_UNAVAILABLE;
    size_t n;

    /*
     * Receive G^Y mod P, premaster = (G^Y)^X mod P
     */
    if( *p + 2 > end )
    {
        SSL_DEBUG_MSG( 1, ( "bad client key exchange message" ) );
        return( POLARSSL_ERR_SSL_BAD_HS_CLIENT_KEY_EXCHANGE );
    }

    n = ( (*p)[0] << 8 ) | (*p)[1];
    *p += 2;

    if( *p + n > end )
    {
        SSL_DEBUG_MSG( 1, ( "bad client key exchange message" ) );
        return( POLARSSL_ERR_SSL_BAD_HS_CLIENT_KEY_EXCHANGE );
    }

    if( ( ret = dhm_read_public( &ssl->handshake->dhm_ctx, *p, n ) ) != 0 )
    {
        SSL_DEBUG_RET( 1, "dhm_read_public", ret );
        return( POLARSSL_ERR_SSL_BAD_HS_CLIENT_KEY_EXCHANGE_RP );
    }

    *p += n;

    SSL_DEBUG_MPI( 3, "DHM: GY", &ssl->handshake->dhm_ctx.GY );

    return( ret );
}
#endif /* POLARSSL_KEY_EXCHANGE_DHE_RSA_ENABLED ||
          POLARSSL_KEY_EXCHANGE_DHE_PSK_ENABLED */

#if defined(POLARSSL_KEY_EXCHANGE_RSA_ENABLED) ||                           \
    defined(POLARSSL_KEY_EXCHANGE_RSA_PSK_ENABLED)
static int ssl_parse_encrypted_pms( ssl_context *ssl,
                                    const unsigned char *p,
                                    const unsigned char *end,
                                    size_t pms_offset )
{
    int ret;
    size_t len = pk_get_len( ssl_own_key( ssl ) );
    unsigned char *pms = ssl->handshake->premaster + pms_offset;

    if( ! pk_can_do( ssl_own_key( ssl ), POLARSSL_PK_RSA ) )
    {
        SSL_DEBUG_MSG( 1, ( "got no RSA private key" ) );
        return( POLARSSL_ERR_SSL_PRIVATE_KEY_REQUIRED );
    }

    /*
     * Decrypt the premaster using own private RSA key
     */
#if defined(POLARSSL_SSL_PROTO_TLS1) || defined(POLARSSL_SSL_PROTO_TLS1_1) || \
    defined(POLARSSL_SSL_PROTO_TLS1_2)
    if( ssl->minor_ver != SSL_MINOR_VERSION_0 )
    {
        if( *p++ != ( ( len >> 8 ) & 0xFF ) ||
            *p++ != ( ( len      ) & 0xFF ) )
        {
            SSL_DEBUG_MSG( 1, ( "bad client key exchange message" ) );
            return( POLARSSL_ERR_SSL_BAD_HS_CLIENT_KEY_EXCHANGE );
        }
    }
#endif

    if( p + len != end )
    {
        SSL_DEBUG_MSG( 1, ( "bad client key exchange message" ) );
        return( POLARSSL_ERR_SSL_BAD_HS_CLIENT_KEY_EXCHANGE );
    }

    ret = pk_decrypt( ssl_own_key( ssl ), p, len,
                      pms, &ssl->handshake->pmslen,
                      sizeof( ssl->handshake->premaster ) - pms_offset,
                      ssl->f_rng, ssl->p_rng );

    if( ret != 0 || ssl->handshake->pmslen != 48 ||
        pms[0] != ssl->handshake->max_major_ver ||
        pms[1] != ssl->handshake->max_minor_ver )
    {
        SSL_DEBUG_MSG( 1, ( "bad client key exchange message" ) );

        /*
         * Protection against Bleichenbacher's attack:
         * invalid PKCS#1 v1.5 padding must not cause
         * the connection to end immediately; instead,
         * send a bad_record_mac later in the handshake.
         */
        ssl->handshake->pmslen = 48;

        ret = ssl->f_rng( ssl->p_rng, pms, ssl->handshake->pmslen );
        if( ret != 0 )
            return( ret );
    }

    return( ret );
}
#endif /* POLARSSL_KEY_EXCHANGE_RSA_ENABLED ||
          POLARSSL_KEY_EXCHANGE_RSA_PSK_ENABLED */

#if defined(POLARSSL_KEY_EXCHANGE__SOME__PSK_ENABLED)
static int ssl_parse_client_psk_identity( ssl_context *ssl, unsigned char **p,
                                          const unsigned char *end )
{
    int ret = 0;
    size_t n;

    if( ssl->f_psk == NULL &&
        ( ssl->psk == NULL || ssl->psk_identity == NULL ||
          ssl->psk_identity_len == 0 || ssl->psk_len == 0 ) )
    {
        SSL_DEBUG_MSG( 1, ( "got no pre-shared key" ) );
        return( POLARSSL_ERR_SSL_PRIVATE_KEY_REQUIRED );
    }

    /*
     * Receive client pre-shared key identity name
     */
    if( *p + 2 > end )
    {
        SSL_DEBUG_MSG( 1, ( "bad client key exchange message" ) );
        return( POLARSSL_ERR_SSL_BAD_HS_CLIENT_KEY_EXCHANGE );
    }

    n = ( (*p)[0] << 8 ) | (*p)[1];
    *p += 2;

    if( n < 1 || n > 65535 || *p + n > end )
    {
        SSL_DEBUG_MSG( 1, ( "bad client key exchange message" ) );
        return( POLARSSL_ERR_SSL_BAD_HS_CLIENT_KEY_EXCHANGE );
    }

    if( ssl->f_psk != NULL )
    {
        if( ssl->f_psk( ssl->p_psk, ssl, *p, n ) != 0 )
            ret = POLARSSL_ERR_SSL_UNKNOWN_IDENTITY;
    }
    else
    {
        /* Identity is not a big secret since clients send it in the clear,
         * but treat it carefully anyway, just in case */
        if( n != ssl->psk_identity_len ||
            safer_memcmp( ssl->psk_identity, *p, n ) != 0 )
        {
            ret = POLARSSL_ERR_SSL_UNKNOWN_IDENTITY;
        }
    }

    if( ret == POLARSSL_ERR_SSL_UNKNOWN_IDENTITY )
    {
        SSL_DEBUG_BUF( 3, "Unknown PSK identity", *p, n );
        if( ( ret = ssl_send_alert_message( ssl,
                              SSL_ALERT_LEVEL_FATAL,
                              SSL_ALERT_MSG_UNKNOWN_PSK_IDENTITY ) ) != 0 )
        {
            return( ret );
        }

        return( POLARSSL_ERR_SSL_UNKNOWN_IDENTITY );
    }

    *p += n;

    return( 0 );
}
#endif /* POLARSSL_KEY_EXCHANGE__SOME__PSK_ENABLED */

static int ssl_parse_client_key_exchange( ssl_context *ssl )
{
    int ret;
    const ssl_ciphersuite_t *ciphersuite_info;

    ciphersuite_info = ssl->transform_negotiate->ciphersuite_info;

    SSL_DEBUG_MSG( 2, ( "=> parse client key exchange" ) );

    if( ( ret = ssl_read_record( ssl ) ) != 0 )
    {
        SSL_DEBUG_RET( 1, "ssl_read_record", ret );
        return( ret );
    }

    if( ssl->in_msgtype != SSL_MSG_HANDSHAKE )
    {
        SSL_DEBUG_MSG( 1, ( "bad client key exchange message" ) );
        return( POLARSSL_ERR_SSL_BAD_HS_CLIENT_KEY_EXCHANGE );
    }

    if( ssl->in_msg[0] != SSL_HS_CLIENT_KEY_EXCHANGE )
    {
        SSL_DEBUG_MSG( 1, ( "bad client key exchange message" ) );
        return( POLARSSL_ERR_SSL_BAD_HS_CLIENT_KEY_EXCHANGE );
    }

#if defined(POLARSSL_KEY_EXCHANGE_DHE_RSA_ENABLED)
    if( ciphersuite_info->key_exchange == POLARSSL_KEY_EXCHANGE_DHE_RSA )
    {
        unsigned char *p = ssl->in_msg + 4;
        unsigned char *end = ssl->in_msg + ssl->in_hslen;

        if( ( ret = ssl_parse_client_dh_public( ssl, &p, end ) ) != 0 )
        {
            SSL_DEBUG_RET( 1, ( "ssl_parse_client_dh_public" ), ret );
            return( ret );
        }

        if( p != end )
        {
            SSL_DEBUG_MSG( 1, ( "bad client key exchange" ) );
            return( POLARSSL_ERR_SSL_BAD_HS_CLIENT_KEY_EXCHANGE );
        }

        ssl->handshake->pmslen = POLARSSL_PREMASTER_SIZE;

        if( ( ret = dhm_calc_secret( &ssl->handshake->dhm_ctx,
                                      ssl->handshake->premaster,
                                     &ssl->handshake->pmslen,
                                      ssl->f_rng, ssl->p_rng ) ) != 0 )
        {
            SSL_DEBUG_RET( 1, "dhm_calc_secret", ret );
            return( POLARSSL_ERR_SSL_BAD_HS_CLIENT_KEY_EXCHANGE_CS );
        }

        SSL_DEBUG_MPI( 3, "DHM: K ", &ssl->handshake->dhm_ctx.K  );
    }
    else
#endif /* POLARSSL_KEY_EXCHANGE_DHE_RSA_ENABLED */
#if defined(POLARSSL_KEY_EXCHANGE_ECDHE_RSA_ENABLED) ||                     \
    defined(POLARSSL_KEY_EXCHANGE_ECDHE_ECDSA_ENABLED) ||                   \
    defined(POLARSSL_KEY_EXCHANGE_ECDH_RSA_ENABLED) ||                      \
    defined(POLARSSL_KEY_EXCHANGE_ECDH_ECDSA_ENABLED)
    if( ciphersuite_info->key_exchange == POLARSSL_KEY_EXCHANGE_ECDHE_RSA ||
        ciphersuite_info->key_exchange == POLARSSL_KEY_EXCHANGE_ECDHE_ECDSA ||
        ciphersuite_info->key_exchange == POLARSSL_KEY_EXCHANGE_ECDH_RSA ||
        ciphersuite_info->key_exchange == POLARSSL_KEY_EXCHANGE_ECDH_ECDSA )
    {
        if( ( ret = ecdh_read_public( &ssl->handshake->ecdh_ctx,
                        ssl->in_msg + 4, ssl->in_hslen - 4 ) ) != 0 )
        {
            SSL_DEBUG_RET( 1, "ecdh_read_public", ret );
            return( POLARSSL_ERR_SSL_BAD_HS_CLIENT_KEY_EXCHANGE_RP );
        }

        SSL_DEBUG_ECP( 3, "ECDH: Qp ", &ssl->handshake->ecdh_ctx.Qp );

        if( ( ret = ecdh_calc_secret( &ssl->handshake->ecdh_ctx,
                                      &ssl->handshake->pmslen,
                                       ssl->handshake->premaster,
                                       POLARSSL_MPI_MAX_SIZE,
                                       ssl->f_rng, ssl->p_rng ) ) != 0 )
        {
            SSL_DEBUG_RET( 1, "ecdh_calc_secret", ret );
            return( POLARSSL_ERR_SSL_BAD_HS_CLIENT_KEY_EXCHANGE_CS );
        }

        SSL_DEBUG_MPI( 3, "ECDH: z  ", &ssl->handshake->ecdh_ctx.z );
    }
    else
#endif /* POLARSSL_KEY_EXCHANGE_ECDHE_RSA_ENABLED ||
          POLARSSL_KEY_EXCHANGE_ECDHE_ECDSA_ENABLED ||
          POLARSSL_KEY_EXCHANGE_ECDH_RSA_ENABLED ||
          POLARSSL_KEY_EXCHANGE_ECDH_ECDSA_ENABLED */
#if defined(POLARSSL_KEY_EXCHANGE_PSK_ENABLED)
    if( ciphersuite_info->key_exchange == POLARSSL_KEY_EXCHANGE_PSK )
    {
        unsigned char *p = ssl->in_msg + 4;
        unsigned char *end = ssl->in_msg + ssl->in_hslen;

        if( ( ret = ssl_parse_client_psk_identity( ssl, &p, end ) ) != 0 )
        {
            SSL_DEBUG_RET( 1, ( "ssl_parse_client_psk_identity" ), ret );
            return( ret );
        }

        if( p != end )
        {
            SSL_DEBUG_MSG( 1, ( "bad client key exchange" ) );
            return( POLARSSL_ERR_SSL_BAD_HS_CLIENT_KEY_EXCHANGE );
        }

        if( ( ret = ssl_psk_derive_premaster( ssl,
                        ciphersuite_info->key_exchange ) ) != 0 )
        {
            SSL_DEBUG_RET( 1, "ssl_psk_derive_premaster", ret );
            return( ret );
        }
    }
    else
#endif /* POLARSSL_KEY_EXCHANGE_PSK_ENABLED */
#if defined(POLARSSL_KEY_EXCHANGE_RSA_PSK_ENABLED)
    if( ciphersuite_info->key_exchange == POLARSSL_KEY_EXCHANGE_RSA_PSK )
    {
        unsigned char *p = ssl->in_msg + 4;
        unsigned char *end = ssl->in_msg + ssl->in_hslen;

        if( ( ret = ssl_parse_client_psk_identity( ssl, &p, end ) ) != 0 )
        {
            SSL_DEBUG_RET( 1, ( "ssl_parse_client_psk_identity" ), ret );
            return( ret );
        }

        if( ( ret = ssl_parse_encrypted_pms( ssl, p, end, 2 ) ) != 0 )
        {
            SSL_DEBUG_RET( 1, ( "ssl_parse_encrypted_pms" ), ret );
            return( ret );
        }

        if( ( ret = ssl_psk_derive_premaster( ssl,
                        ciphersuite_info->key_exchange ) ) != 0 )
        {
            SSL_DEBUG_RET( 1, "ssl_psk_derive_premaster", ret );
            return( ret );
        }
    }
    else
#endif /* POLARSSL_KEY_EXCHANGE_RSA_PSK_ENABLED */
#if defined(POLARSSL_KEY_EXCHANGE_DHE_PSK_ENABLED)
    if( ciphersuite_info->key_exchange == POLARSSL_KEY_EXCHANGE_DHE_PSK )
    {
        unsigned char *p = ssl->in_msg + 4;
        unsigned char *end = ssl->in_msg + ssl->in_hslen;

        if( ( ret = ssl_parse_client_psk_identity( ssl, &p, end ) ) != 0 )
        {
            SSL_DEBUG_RET( 1, ( "ssl_parse_client_psk_identity" ), ret );
            return( ret );
        }
        if( ( ret = ssl_parse_client_dh_public( ssl, &p, end ) ) != 0 )
        {
            SSL_DEBUG_RET( 1, ( "ssl_parse_client_dh_public" ), ret );
            return( ret );
        }

        if( p != end )
        {
            SSL_DEBUG_MSG( 1, ( "bad client key exchange" ) );
            return( POLARSSL_ERR_SSL_BAD_HS_CLIENT_KEY_EXCHANGE );
        }

        if( ( ret = ssl_psk_derive_premaster( ssl,
                        ciphersuite_info->key_exchange ) ) != 0 )
        {
            SSL_DEBUG_RET( 1, "ssl_psk_derive_premaster", ret );
            return( ret );
        }
    }
    else
#endif /* POLARSSL_KEY_EXCHANGE_DHE_PSK_ENABLED */
#if defined(POLARSSL_KEY_EXCHANGE_ECDHE_PSK_ENABLED)
    if( ciphersuite_info->key_exchange == POLARSSL_KEY_EXCHANGE_ECDHE_PSK )
    {
        unsigned char *p = ssl->in_msg + 4;
        unsigned char *end = ssl->in_msg + ssl->in_hslen;

        if( ( ret = ssl_parse_client_psk_identity( ssl, &p, end ) ) != 0 )
        {
            SSL_DEBUG_RET( 1, ( "ssl_parse_client_psk_identity" ), ret );
            return( ret );
        }

        if( ( ret = ecdh_read_public( &ssl->handshake->ecdh_ctx,
                                       p, end - p ) ) != 0 )
        {
            SSL_DEBUG_RET( 1, "ecdh_read_public", ret );
            return( POLARSSL_ERR_SSL_BAD_HS_CLIENT_KEY_EXCHANGE_RP );
        }

        SSL_DEBUG_ECP( 3, "ECDH: Qp ", &ssl->handshake->ecdh_ctx.Qp );

        if( ( ret = ssl_psk_derive_premaster( ssl,
                        ciphersuite_info->key_exchange ) ) != 0 )
        {
            SSL_DEBUG_RET( 1, "ssl_psk_derive_premaster", ret );
            return( ret );
        }
    }
    else
#endif /* POLARSSL_KEY_EXCHANGE_ECDHE_PSK_ENABLED */
#if defined(POLARSSL_KEY_EXCHANGE_RSA_ENABLED)
    if( ciphersuite_info->key_exchange == POLARSSL_KEY_EXCHANGE_RSA )
    {
        if( ( ret = ssl_parse_encrypted_pms( ssl,
                                             ssl->in_msg + 4,
                                             ssl->in_msg + ssl->in_hslen,
                                             0 ) ) != 0 )
        {
            SSL_DEBUG_RET( 1, ( "ssl_parse_parse_encrypted_pms_secret" ), ret );
            return( ret );
        }
    }
    else
#endif /* POLARSSL_KEY_EXCHANGE_RSA_ENABLED */
    {
        SSL_DEBUG_MSG( 1, ( "should never happen" ) );
        return( POLARSSL_ERR_SSL_INTERNAL_ERROR );
    }

    if( ( ret = ssl_derive_keys( ssl ) ) != 0 )
    {
        SSL_DEBUG_RET( 1, "ssl_derive_keys", ret );
        return( ret );
    }

    ssl->state++;

    SSL_DEBUG_MSG( 2, ( "<= parse client key exchange" ) );

    return( 0 );
}

#if !defined(POLARSSL_KEY_EXCHANGE_RSA_ENABLED)       && \
    !defined(POLARSSL_KEY_EXCHANGE_DHE_RSA_ENABLED)   && \
    !defined(POLARSSL_KEY_EXCHANGE_ECDHE_RSA_ENABLED) && \
    !defined(POLARSSL_KEY_EXCHANGE_ECDHE_ECDSA_ENABLED)
static int ssl_parse_certificate_verify( ssl_context *ssl )
{
    const ssl_ciphersuite_t *ciphersuite_info = ssl->transform_negotiate->ciphersuite_info;

    SSL_DEBUG_MSG( 2, ( "=> parse certificate verify" ) );

    if( ciphersuite_info->key_exchange == POLARSSL_KEY_EXCHANGE_PSK ||
        ciphersuite_info->key_exchange == POLARSSL_KEY_EXCHANGE_RSA_PSK ||
        ciphersuite_info->key_exchange == POLARSSL_KEY_EXCHANGE_ECDHE_PSK ||
        ciphersuite_info->key_exchange == POLARSSL_KEY_EXCHANGE_DHE_PSK )
    {
        SSL_DEBUG_MSG( 2, ( "<= skip parse certificate verify" ) );
        ssl->state++;
        return( 0 );
    }

    SSL_DEBUG_MSG( 1, ( "should never happen" ) );
    return( POLARSSL_ERR_SSL_INTERNAL_ERROR );
}
#else
static int ssl_parse_certificate_verify( ssl_context *ssl )
{
    int ret = POLARSSL_ERR_SSL_FEATURE_UNAVAILABLE;
    size_t sa_len, sig_len;
    unsigned char hash[48];
    unsigned char *hash_start = hash;
    size_t hashlen;
#if defined(POLARSSL_SSL_PROTO_TLS1_2)
    pk_type_t pk_alg;
#endif
    md_type_t md_alg;
    const ssl_ciphersuite_t *ciphersuite_info = ssl->transform_negotiate->ciphersuite_info;

    SSL_DEBUG_MSG( 2, ( "=> parse certificate verify" ) );

    if( ciphersuite_info->key_exchange == POLARSSL_KEY_EXCHANGE_PSK ||
        ciphersuite_info->key_exchange == POLARSSL_KEY_EXCHANGE_RSA_PSK ||
        ciphersuite_info->key_exchange == POLARSSL_KEY_EXCHANGE_ECDHE_PSK ||
        ciphersuite_info->key_exchange == POLARSSL_KEY_EXCHANGE_DHE_PSK )
    {
        SSL_DEBUG_MSG( 2, ( "<= skip parse certificate verify" ) );
        ssl->state++;
        return( 0 );
    }

    if( ssl->session_negotiate->peer_cert == NULL )
    {
        SSL_DEBUG_MSG( 2, ( "<= skip parse certificate verify" ) );
        ssl->state++;
        return( 0 );
    }

    ssl->handshake->calc_verify( ssl, hash );

    if( ( ret = ssl_read_record( ssl ) ) != 0 )
    {
        SSL_DEBUG_RET( 1, "ssl_read_record", ret );
        return( ret );
    }

    ssl->state++;

    if( ssl->in_msgtype != SSL_MSG_HANDSHAKE )
    {
        SSL_DEBUG_MSG( 1, ( "bad certificate verify message" ) );
        return( POLARSSL_ERR_SSL_BAD_HS_CERTIFICATE_VERIFY );
    }

    if( ssl->in_msg[0] != SSL_HS_CERTIFICATE_VERIFY )
    {
        SSL_DEBUG_MSG( 1, ( "bad certificate verify message" ) );
        return( POLARSSL_ERR_SSL_BAD_HS_CERTIFICATE_VERIFY );
    }

    /*
     *     0  .   0   handshake type
     *     1  .   3   handshake length
     *     4  .   5   sig alg (TLS 1.2 only)
     *    4+n .  5+n  signature length (n = sa_len)
     *    6+n . 6+n+m signature (m = sig_len)
     */

#if defined(POLARSSL_SSL_PROTO_SSL3) || defined(POLARSSL_SSL_PROTO_TLS1) || \
    defined(POLARSSL_SSL_PROTO_TLS1_1)
    if( ssl->minor_ver != SSL_MINOR_VERSION_3 )
    {
        sa_len = 0;

        md_alg = POLARSSL_MD_NONE;
        hashlen = 36;

        /* For ECDSA, use SHA-1, not MD-5 + SHA-1 */
        if( pk_can_do( &ssl->session_negotiate->peer_cert->pk,
                        POLARSSL_PK_ECDSA ) )
        {
            hash_start += 16;
            hashlen -= 16;
            md_alg = POLARSSL_MD_SHA1;
        }
    }
    else
#endif /* POLARSSL_SSL_PROTO_SSL3 || POLARSSL_SSL_PROTO_TLS1 ||
          POLARSSL_SSL_PROTO_TLS1_1 */
#if defined(POLARSSL_SSL_PROTO_TLS1_2)
    if( ssl->minor_ver == SSL_MINOR_VERSION_3 )
    {
        sa_len = 2;

        /*
         * Hash
         */
        if( ssl->in_msg[4] != ssl->handshake->verify_sig_alg )
        {
            SSL_DEBUG_MSG( 1, ( "peer not adhering to requested sig_alg"
                                " for verify message" ) );
            return( POLARSSL_ERR_SSL_BAD_HS_CERTIFICATE_VERIFY );
        }

        md_alg = ssl_md_alg_from_hash( ssl->handshake->verify_sig_alg );

        /* Info from md_alg will be used instead */
        hashlen = 0;

        /*
         * Signature
         */
        if( ( pk_alg = ssl_pk_alg_from_sig( ssl->in_msg[5] ) )
                        == POLARSSL_PK_NONE )
        {
            SSL_DEBUG_MSG( 1, ( "peer not adhering to requested sig_alg"
                                " for verify message" ) );
            return( POLARSSL_ERR_SSL_BAD_HS_CERTIFICATE_VERIFY );
        }

        /*
         * Check the certificate's key type matches the signature alg
         */
        if( ! pk_can_do( &ssl->session_negotiate->peer_cert->pk, pk_alg ) )
        {
            SSL_DEBUG_MSG( 1, ( "sig_alg doesn't match cert key" ) );
            return( POLARSSL_ERR_SSL_BAD_HS_CERTIFICATE_VERIFY );
        }
    }
    else
#endif /* POLARSSL_SSL_PROTO_TLS1_2 */
    {
        SSL_DEBUG_MSG( 1, ( "should never happen" ) );
        return( POLARSSL_ERR_SSL_INTERNAL_ERROR );
    }

    sig_len = ( ssl->in_msg[4 + sa_len] << 8 ) | ssl->in_msg[5 + sa_len];

    if( sa_len + sig_len + 6 != ssl->in_hslen )
    {
        SSL_DEBUG_MSG( 1, ( "bad certificate verify message" ) );
        return( POLARSSL_ERR_SSL_BAD_HS_CERTIFICATE_VERIFY );
    }

    if( ( ret = pk_verify( &ssl->session_negotiate->peer_cert->pk,
                           md_alg, hash_start, hashlen,
                           ssl->in_msg + 6 + sa_len, sig_len ) ) != 0 )
    {
        SSL_DEBUG_RET( 1, "pk_verify", ret );
        return( ret );
    }

    SSL_DEBUG_MSG( 2, ( "<= parse certificate verify" ) );

    return( ret );
}
#endif /* !POLARSSL_KEY_EXCHANGE_RSA_ENABLED &&
          !POLARSSL_KEY_EXCHANGE_DHE_RSA_ENABLED &&
          !POLARSSL_KEY_EXCHANGE_ECDHE_RSA_ENABLED */

#if defined(POLARSSL_SSL_SESSION_TICKETS)
static int ssl_write_new_session_ticket( ssl_context *ssl )
{
    int ret;
    size_t tlen;
    uint32_t lifetime = (uint32_t) ssl->ticket_lifetime;

    SSL_DEBUG_MSG( 2, ( "=> write new session ticket" ) );

    ssl->out_msgtype = SSL_MSG_HANDSHAKE;
    ssl->out_msg[0]  = SSL_HS_NEW_SESSION_TICKET;

    /*
     * struct {
     *     uint32 ticket_lifetime_hint;
     *     opaque ticket<0..2^16-1>;
     * } NewSessionTicket;
     *
     * 4  .  7   ticket_lifetime_hint (0 = unspecified)
     * 8  .  9   ticket_len (n)
     * 10 .  9+n ticket content
     */

    ssl->out_msg[4] = ( lifetime >> 24 ) & 0xFF;
    ssl->out_msg[5] = ( lifetime >> 16 ) & 0xFF;
    ssl->out_msg[6] = ( lifetime >>  8 ) & 0xFF;
    ssl->out_msg[7] = ( lifetime       ) & 0xFF;

    if( ( ret = ssl_write_ticket( ssl, &tlen ) ) != 0 )
    {
        SSL_DEBUG_RET( 1, "ssl_write_ticket", ret );
        tlen = 0;
    }

    ssl->out_msg[8] = (unsigned char)( ( tlen >> 8 ) & 0xFF );
    ssl->out_msg[9] = (unsigned char)( ( tlen      ) & 0xFF );

    ssl->out_msglen = 10 + tlen;

    /*
     * Morally equivalent to updating ssl->state, but NewSessionTicket and
     * ChangeCipherSpec share the same state.
     */
    ssl->handshake->new_session_ticket = 0;

    if( ( ret = ssl_write_record( ssl ) ) != 0 )
    {
        SSL_DEBUG_RET( 1, "ssl_write_record", ret );
        return( ret );
    }

    SSL_DEBUG_MSG( 2, ( "<= write new session ticket" ) );

    return( 0 );
}
#endif /* POLARSSL_SSL_SESSION_TICKETS */

/*
 * SSL handshake -- server side -- single step
 */
int ssl_handshake_server_step( ssl_context *ssl )
{
    int ret = 0;

    if( ssl->state == SSL_HANDSHAKE_OVER )
        return( POLARSSL_ERR_SSL_BAD_INPUT_DATA );

    SSL_DEBUG_MSG( 2, ( "server state: %d", ssl->state ) );

    if( ( ret = ssl_flush_output( ssl ) ) != 0 )
        return( ret );

    switch( ssl->state )
    {
        case SSL_HELLO_REQUEST:
            ssl->state = SSL_CLIENT_HELLO;
            break;

        /*
         *  <==   ClientHello
         */
        case SSL_CLIENT_HELLO:
            ret = ssl_parse_client_hello( ssl );
            break;

        /*
         *  ==>   ServerHello
         *        Certificate
         *      ( ServerKeyExchange  )
         *      ( CertificateRequest )
         *        ServerHelloDone
         */
        case SSL_SERVER_HELLO:
            ret = ssl_write_server_hello( ssl );
            break;

        case SSL_SERVER_CERTIFICATE:
            ret = ssl_write_certificate( ssl );
            break;

        case SSL_SERVER_KEY_EXCHANGE:
            ret = ssl_write_server_key_exchange( ssl );
            break;

        case SSL_CERTIFICATE_REQUEST:
            ret = ssl_write_certificate_request( ssl );
            break;

        case SSL_SERVER_HELLO_DONE:
            ret = ssl_write_server_hello_done( ssl );
            break;

        /*
         *  <== ( Certificate/Alert  )
         *        ClientKeyExchange
         *      ( CertificateVerify  )
         *        ChangeCipherSpec
         *        Finished
         */
        case SSL_CLIENT_CERTIFICATE:
            ret = ssl_parse_certificate( ssl );
            break;

        case SSL_CLIENT_KEY_EXCHANGE:
            ret = ssl_parse_client_key_exchange( ssl );
            break;

        case SSL_CERTIFICATE_VERIFY:
            ret = ssl_parse_certificate_verify( ssl );
            break;

        case SSL_CLIENT_CHANGE_CIPHER_SPEC:
            ret = ssl_parse_change_cipher_spec( ssl );
            break;

        case SSL_CLIENT_FINISHED:
            ret = ssl_parse_finished( ssl );
            break;

        /*
         *  ==> ( NewSessionTicket )
         *        ChangeCipherSpec
         *        Finished
         */
        case SSL_SERVER_CHANGE_CIPHER_SPEC:
#if defined(POLARSSL_SSL_SESSION_TICKETS)
            if( ssl->handshake->new_session_ticket != 0 )
                ret = ssl_write_new_session_ticket( ssl );
            else
#endif
                ret = ssl_write_change_cipher_spec( ssl );
            break;

        case SSL_SERVER_FINISHED:
            ret = ssl_write_finished( ssl );
            break;

        case SSL_FLUSH_BUFFERS:
            SSL_DEBUG_MSG( 2, ( "handshake: done" ) );
            ssl->state = SSL_HANDSHAKE_WRAPUP;
            break;

        case SSL_HANDSHAKE_WRAPUP:
            ssl_handshake_wrapup( ssl );
            break;

        default:
            SSL_DEBUG_MSG( 1, ( "invalid state %d", ssl->state ) );
            return( POLARSSL_ERR_SSL_BAD_INPUT_DATA );
    }

    return( ret );
}
#endif /* POLARSSL_SSL_SRV_C */<|MERGE_RESOLUTION|>--- conflicted
+++ resolved
@@ -1129,7 +1129,6 @@
         }
     }
 
-<<<<<<< HEAD
 #if defined(POLARSSL_SSL_FALLBACK_SCSV)
     for( i = 0, p = buf + 6; i < ciph_len; i += 3, p += 3 )
     {
@@ -1154,9 +1153,7 @@
     }
 #endif /* POLARSSL_SSL_FALLBACK_SCSV */
 
-=======
     got_common_suite = 0;
->>>>>>> 6f303ce1
     ciphersuites = ssl->ciphersuite_list[ssl->minor_ver];
     ciphersuite_info = NULL;
 #if defined(POLARSSL_SSL_SRV_RESPECT_CLIENT_PREFERENCE)
