--- conflicted
+++ resolved
@@ -269,12 +269,8 @@
 //#define MBEDTLS_CCM_ALT
 //#define MBEDTLS_CMAC_ALT
 //#define MBEDTLS_DES_ALT
-<<<<<<< HEAD
+//#define MBEDTLS_DHM_ALT
 //#define MBEDTLS_GCM_ALT
-=======
-//#define MBEDTLS_DHM_ALT
-//#define MBEDTLS_XTEA_ALT
->>>>>>> 7a0c6b8e
 //#define MBEDTLS_MD2_ALT
 //#define MBEDTLS_MD4_ALT
 //#define MBEDTLS_MD5_ALT
@@ -283,12 +279,7 @@
 //#define MBEDTLS_SHA1_ALT
 //#define MBEDTLS_SHA256_ALT
 //#define MBEDTLS_SHA512_ALT
-<<<<<<< HEAD
 //#define MBEDTLS_XTEA_ALT
-=======
-
-
->>>>>>> 7a0c6b8e
 /*
  * When replacing the elliptic curve module, pleace consider, that it is
  * implemented with two .c files:
