/**
 * \file ecp.h
 *
 * \brief This file provides an API for Elliptic Curves over GF(P) (ECP).
 *
 * The use of ECP in cryptography and TLS is defined in
 * <em>Standards for Efficient Cryptography Group (SECG): SEC1
 * Elliptic Curve Cryptography</em> and
 * <em>RFC-4492: Elliptic Curve Cryptography (ECC) Cipher Suites
 * for Transport Layer Security (TLS)</em>.
 *
 * <em>RFC-2409: The Internet Key Exchange (IKE)</em> defines ECP
 * group types.
 *
 */

/*
 *  Copyright (C) 2006-2018, Arm Limited (or its affiliates), All Rights Reserved
 *  SPDX-License-Identifier: Apache-2.0
 *
 *  Licensed under the Apache License, Version 2.0 (the "License"); you may
 *  not use this file except in compliance with the License.
 *  You may obtain a copy of the License at
 *
 *  http://www.apache.org/licenses/LICENSE-2.0
 *
 *  Unless required by applicable law or agreed to in writing, software
 *  distributed under the License is distributed on an "AS IS" BASIS, WITHOUT
 *  WARRANTIES OR CONDITIONS OF ANY KIND, either express or implied.
 *  See the License for the specific language governing permissions and
 *  limitations under the License.
 *
 *  This file is part of Mbed TLS (https://tls.mbed.org)
 */

#ifndef MBEDTLS_ECP_H
#define MBEDTLS_ECP_H

#include "bignum.h"

/*
 * ECP error codes
 */
#define MBEDTLS_ERR_ECP_BAD_INPUT_DATA                    -0x4F80  /**< Bad input parameters to function. */
#define MBEDTLS_ERR_ECP_BUFFER_TOO_SMALL                  -0x4F00  /**< The buffer is too small to write to. */
#define MBEDTLS_ERR_ECP_FEATURE_UNAVAILABLE               -0x4E80  /**< The requested feature is not available, for example, the requested curve is not supported. */
#define MBEDTLS_ERR_ECP_VERIFY_FAILED                     -0x4E00  /**< The signature is not valid. */
#define MBEDTLS_ERR_ECP_ALLOC_FAILED                      -0x4D80  /**< Memory allocation failed. */
#define MBEDTLS_ERR_ECP_RANDOM_FAILED                     -0x4D00  /**< Generation of random value, such as ephemeral key, failed. */
#define MBEDTLS_ERR_ECP_INVALID_KEY                       -0x4C80  /**< Invalid private or public key. */
<<<<<<< HEAD
#define MBEDTLS_ERR_ECP_SIG_LEN_MISMATCH                  -0x4C00  /**< Signature is valid but shorter than the user-supplied length. */
#define MBEDTLS_ERR_ECP_IN_PROGRESS                       -0x4B80  /**< Operation in progress, try again with the same parameters. */

#if !defined(MBEDTLS_ECP_ALT)
/*
 * default mbed TLS elliptic curve arithmetic implementation
 *
 * (in case MBEDTLS_ECP_ALT is defined then the developer has to provide an
 * alternative implementation for the whole module and it will replace this
 * one.)
 */
=======
#define MBEDTLS_ERR_ECP_SIG_LEN_MISMATCH                  -0x4C00  /**< The buffer contains a valid signature followed by more data. */
#define MBEDTLS_ERR_ECP_HW_ACCEL_FAILED                   -0x4B80  /**< The ECP hardware accelerator failed. */
>>>>>>> fcfa4c21

#ifdef __cplusplus
extern "C" {
#endif

/**
 * Domain-parameter identifiers: curve, subgroup, and generator.
 *
 * \note Only curves over prime fields are supported.
 *
 * \warning This library does not support validation of arbitrary domain
 * parameters. Therefore, only standardized domain parameters from trusted
 * sources should be used. See mbedtls_ecp_group_load().
 */
typedef enum
{
    MBEDTLS_ECP_DP_NONE = 0,       /*!< Curve not defined. */
    MBEDTLS_ECP_DP_SECP192R1,      /*!< Domain parameters for the 192-bit curve defined by FIPS 186-4 and SEC1. */
    MBEDTLS_ECP_DP_SECP224R1,      /*!< Domain parameters for the 224-bit curve defined by FIPS 186-4 and SEC1. */
    MBEDTLS_ECP_DP_SECP256R1,      /*!< Domain parameters for the 256-bit curve defined by FIPS 186-4 and SEC1. */
    MBEDTLS_ECP_DP_SECP384R1,      /*!< Domain parameters for the 384-bit curve defined by FIPS 186-4 and SEC1. */
    MBEDTLS_ECP_DP_SECP521R1,      /*!< Domain parameters for the 521-bit curve defined by FIPS 186-4 and SEC1. */
    MBEDTLS_ECP_DP_BP256R1,        /*!< Domain parameters for 256-bit Brainpool curve. */
    MBEDTLS_ECP_DP_BP384R1,        /*!< Domain parameters for 384-bit Brainpool curve. */
    MBEDTLS_ECP_DP_BP512R1,        /*!< Domain parameters for 512-bit Brainpool curve. */
    MBEDTLS_ECP_DP_CURVE25519,     /*!< Domain parameters for Curve25519. */
    MBEDTLS_ECP_DP_SECP192K1,      /*!< Domain parameters for 192-bit "Koblitz" curve. */
    MBEDTLS_ECP_DP_SECP224K1,      /*!< Domain parameters for 224-bit "Koblitz" curve. */
    MBEDTLS_ECP_DP_SECP256K1,      /*!< Domain parameters for 256-bit "Koblitz" curve. */
    MBEDTLS_ECP_DP_CURVE448,       /*!< Domain parameters for Curve448. */
} mbedtls_ecp_group_id;

/**
 * The number of supported curves, plus one for #MBEDTLS_ECP_DP_NONE.
 *
 * \note Montgomery curves are currently excluded.
 */
#define MBEDTLS_ECP_DP_MAX     12

/**
 * Curve information, for use by other modules.
 */
typedef struct
{
    mbedtls_ecp_group_id grp_id;    /*!< An internal identifier. */
    uint16_t tls_id;                /*!< The TLS NamedCurve identifier. */
    uint16_t bit_size;              /*!< The curve size in bits. */
    const char *name;               /*!< A human-friendly name. */
} mbedtls_ecp_curve_info;

/**
 * \brief           The ECP point structure, in Jacobian coordinates.
 *
 * \note            All functions expect and return points satisfying
 *                  the following condition: <code>Z == 0</code> or
 *                  <code>Z == 1</code>. Other values of \p Z are
 *                  used only by internal functions.
 *                  The point is zero, or "at infinity", if <code>Z == 0</code>.
 *                  Otherwise, \p X and \p Y are its standard (affine)
 *                  coordinates.
 */
typedef struct
{
    mbedtls_mpi X;          /*!< The X coordinate of the ECP point. */
    mbedtls_mpi Y;          /*!< The Y coordinate of the ECP point. */
    mbedtls_mpi Z;          /*!< The Z coordinate of the ECP point. */
}
mbedtls_ecp_point;

<<<<<<< HEAD
/**
 * \brief           ECP group structure
 *
 * We consider two types of curves equations:
 * 1. Short Weierstrass y^2 = x^3 + A x + B     mod P   (SEC1 + RFC 4492)
 * 2. Montgomery,       y^2 = x^3 + A x^2 + x   mod P   (Curve25519 + draft)
 * In both cases, a generator G for a prime-order subgroup is fixed. In the
 * Short Weierstrass case, this subgroup is actually the whole curve, and its
 * cardinal is denoted by N.
 *
 * In the case of Short Weierstrass curves, our code requires that N is an odd
 * prime. (Use odd in mbedtls_ecp_mul() and prime in mbedtls_ecdsa_sign() for blinding.)
 *
 * In the case of Montgomery curves, we don't store A but (A + 2) / 4 which is
 * the quantity actually used in the formulas. Also, nbits is not the size of N
 * but the required size for private keys.
=======
#if !defined(MBEDTLS_ECP_ALT)
/*
 * default mbed TLS elliptic curve arithmetic implementation
>>>>>>> fcfa4c21
 *
 * (in case MBEDTLS_ECP_ALT is defined then the developer has to provide an
 * alternative implementation for the whole module and it will replace this
 * one.)
 */

/**
 * \brief           The ECP group structure.
 *
 * We consider two types of curve equations:
 * <ul><li>Short Weierstrass: <code>y^2 = x^3 + A x + B mod P</code>
 * (SEC1 + RFC-4492)</li>
 * <li>Montgomery: <code>y^2 = x^3 + A x^2 + x mod P</code> (Curve25519,
 * Curve448)</li></ul>
 * In both cases, the generator (\p G) for a prime-order subgroup is fixed.
 *
 * For Short Weierstrass, this subgroup is the whole curve, and its
 * cardinality is denoted by \p N. Our code requires that \p N is an
 * odd prime as mbedtls_ecp_mul() requires an odd number, and
 * mbedtls_ecdsa_sign() requires that it is prime for blinding purposes.
 *
 * For Montgomery curves, we do not store \p A, but <code>(A + 2) / 4</code>,
 * which is the quantity used in the formulas. Additionally, \p nbits is
 * not the size of \p N but the required size for private keys.
 *
 * If \p modp is NULL, reduction modulo \p P is done using a generic algorithm.
 * Otherwise, \p modp must point to a function that takes an \p mbedtls_mpi in the
 * range of <code>0..2^(2*pbits)-1</code>, and transforms it in-place to an integer
 * which is congruent mod \p P to the given MPI, and is close enough to \p pbits
 * in size, so that it may be efficiently brought in the 0..P-1 range by a few
 * additions or subtractions. Therefore, it is only an approximative modular
 * reduction. It must return 0 on success and non-zero on failure.
 *
 */
typedef struct
{
    mbedtls_ecp_group_id id;    /*!< An internal group identifier. */
    mbedtls_mpi P;              /*!< The prime modulus of the base field. */
    mbedtls_mpi A;              /*!< For Short Weierstrass: \p A in the equation. For
                                     Montgomery curves: <code>(A + 2) / 4</code>. */
    mbedtls_mpi B;              /*!< For Short Weierstrass: \p B in the equation.
                                     For Montgomery curves: unused. */
    mbedtls_ecp_point G;        /*!< The generator of the subgroup used. */
    mbedtls_mpi N;              /*!< The order of \p G. */
    size_t pbits;               /*!< The number of bits in \p P.*/
    size_t nbits;               /*!< For Short Weierstrass: The number of bits in \p P.
                                     For Montgomery curves: the number of bits in the
                                     private keys. */
    unsigned int h;             /*!< \internal 1 if the constants are static. */
    int (*modp)(mbedtls_mpi *); /*!< The function for fast pseudo-reduction
                                     mod \p P (see above).*/
    int (*t_pre)(mbedtls_ecp_point *, void *);  /*!< Unused. */
    int (*t_post)(mbedtls_ecp_point *, void *); /*!< Unused. */
    void *t_data;               /*!< Unused. */
    mbedtls_ecp_point *T;       /*!< Pre-computed points for ecp_mul_comb(). */
    size_t T_size;              /*!< The number of pre-computed points. */
}
mbedtls_ecp_group;

#if defined(MBEDTLS_ECP_RESTARTABLE)

/**
 * \brief           Internal restart context for multiplication
 *
 * \note            Opaque struct
 */
typedef struct mbedtls_ecp_restart_mul mbedtls_ecp_restart_mul_ctx;

/**
 * \brief           Internal restart context for ecp_muladd()
 *
 * \note            Opaque struct
 */
typedef struct mbedtls_ecp_restart_muladd mbedtls_ecp_restart_muladd_ctx;

/**
 * \brief           General context for resuming ECC operations
 */
typedef struct
{
    unsigned ops_done;                  /*!<  current ops count             */
    unsigned depth;                     /*!<  call depth (0 = top-level)    */
    mbedtls_ecp_restart_mul_ctx *rsm;   /*!<  ecp_mul_comb() sub-context    */
    mbedtls_ecp_restart_muladd_ctx *ma; /*!<  ecp_muladd() sub-context      */
} mbedtls_ecp_restart_ctx;

/*
 * Operation counts for restartable functions
 */
#define MBEDTLS_ECP_OPS_CHK   3 /*!< basic ops count for ecp_check_pubkey()  */
#define MBEDTLS_ECP_OPS_DBL   8 /*!< basic ops count for ecp_double_jac()    */
#define MBEDTLS_ECP_OPS_ADD  11 /*!< basic ops count for see ecp_add_mixed() */
#define MBEDTLS_ECP_OPS_INV 120 /*!< empirical equivalent for mpi_mod_inv()  */

/**
 * \brief           Internal; for restartable functions in other modules.
 *                  Check and update basic ops budget.
 *
 * \param grp       Group structure
 * \param rs_ctx    Restart context
 * \param ops       Number of basic ops to do
 *
 * \return          0 is doing 'ops' basic ops is still allowed,
 *                  MBEDTLS_ERR_ECP_IN_PROGRESS otherwise.
 */
int mbedtls_ecp_check_budget( const mbedtls_ecp_group *grp,
                              mbedtls_ecp_restart_ctx *rs_ctx,
                              unsigned ops );

/* Utility macro for checking and updating ops budget */
#define MBEDTLS_ECP_BUDGET( ops )   MBEDTLS_MPI_CHK( mbedtls_ecp_check_budget( grp, rs_ctx, ops ) );

#else /* MBEDTLS_ECP_RESTARTABLE */

#define MBEDTLS_ECP_BUDGET( ops )   /* no-op; for compatibility */

/* We want to declare restartable versions of existing functions anyway */
typedef void mbedtls_ecp_restart_ctx;

#endif /* MBEDTLS_ECP_RESTARTABLE */

/**
 * \name SECTION: Module settings
 *
 * The configuration options you can set for this module are in this section.
 * Either change them in config.h, or define them using the compiler command line.
 * \{
 */

#if !defined(MBEDTLS_ECP_MAX_BITS)
/**
 * The maximum size of the groups, that is, of \c N and \c P.
 */
#define MBEDTLS_ECP_MAX_BITS     521   /**< The maximum size of groups, in bits. */
#endif

#define MBEDTLS_ECP_MAX_BYTES    ( ( MBEDTLS_ECP_MAX_BITS + 7 ) / 8 )
#define MBEDTLS_ECP_MAX_PT_LEN   ( 2 * MBEDTLS_ECP_MAX_BYTES + 1 )

#if !defined(MBEDTLS_ECP_WINDOW_SIZE)
/*
 * Maximum "window" size used for point multiplication.
 * Default: 6.
 * Minimum value: 2. Maximum value: 7.
 *
 * Result is an array of at most ( 1 << ( MBEDTLS_ECP_WINDOW_SIZE - 1 ) )
 * points used for point multiplication. This value is directly tied to EC
 * peak memory usage, so decreasing it by one should roughly cut memory usage
 * by two (if large curves are in use).
 *
 * Reduction in size may reduce speed, but larger curves are impacted first.
 * Sample performances (in ECDHE handshakes/s, with FIXED_POINT_OPTIM = 1):
 *      w-size:     6       5       4       3       2
 *      521       145     141     135     120      97
 *      384       214     209     198     177     146
 *      256       320     320     303     262     226
 *      224       475     475     453     398     342
 *      192       640     640     633     587     476
 */
#define MBEDTLS_ECP_WINDOW_SIZE    6   /**< The maximum window size used. */
#endif /* MBEDTLS_ECP_WINDOW_SIZE */

#if !defined(MBEDTLS_ECP_FIXED_POINT_OPTIM)
/*
 * Trade memory for speed on fixed-point multiplication.
 *
 * This speeds up repeated multiplication of the generator (that is, the
 * multiplication in ECDSA signatures, and half of the multiplications in
 * ECDSA verification and ECDHE) by a factor roughly 3 to 4.
 *
 * The cost is increasing EC peak memory usage by a factor roughly 2.
 *
 * Change this value to 0 to reduce peak memory usage.
 */
#define MBEDTLS_ECP_FIXED_POINT_OPTIM  1   /**< Enable fixed-point speed-up. */
#endif /* MBEDTLS_ECP_FIXED_POINT_OPTIM */

/* \} name SECTION: Module settings */

#else  /* MBEDTLS_ECP_ALT */
#include "ecp_alt.h"
#endif /* MBEDTLS_ECP_ALT */

/**
 * \brief    The ECP key-pair structure.
 *
 * A generic key-pair that may be used for ECDSA and fixed ECDH, for example.
 *
 * \note    Members are deliberately in the same order as in the
 *          ::mbedtls_ecdsa_context structure.
 */
typedef struct
{
    mbedtls_ecp_group grp;      /*!<  Elliptic curve and base point     */
    mbedtls_mpi d;              /*!<  our secret value                  */
    mbedtls_ecp_point Q;        /*!<  our public value                  */
}
mbedtls_ecp_keypair;

/*
 * Point formats, from RFC 4492's enum ECPointFormat
 */
#define MBEDTLS_ECP_PF_UNCOMPRESSED    0   /**< Uncompressed point format. */
#define MBEDTLS_ECP_PF_COMPRESSED      1   /**< Compressed point format. */

/*
 * Some other constants from RFC 4492
 */
#define MBEDTLS_ECP_TLS_NAMED_CURVE    3   /**< The named_curve of ECCurveType. */

#if defined(MBEDTLS_ECP_RESTARTABLE)
/**
 * \brief           Set the maximum number of basic operations done in a row.
 *
 *                  If more operations are needed to complete a computation,
 *                  MBEDTLS_ERR_ECP_IN_PROGRESS will be returned by the
 *                  function performing the computation. It is then the
 *                  caller's responsibility to either call again with the same
 *                  parameters until it returns 0 or an error code; or to free
 *                  the restart context if the operation is to be aborted.
 *
 *                  It is strictly required that all input parameters and the
 *                  restart context be the same on successive calls for the
 *                  same operation, but output parameters need not be the
 *                  same; they must not be used until the function finally
 *                  returns 0.
 *
 *                  This only affects functions that accept a pointer to a
 *                  \c mbedtls_ecp_restart_ctx as an argument, and only works
 *                  if that pointer valid (in particular, not NULL).
 *
 * \param max_ops   Maximum number of basic operations done in a row.
 *                  Default: 0 (unlimited).
 *                  Lower (non-zero) values mean ECC functions will block for
 *                  a lesser maximum amount of time.
 *
 * \note            A "basic operation" is defined as a rough equivalent of a
 *                  multiplication in GF(p) for the NIST P-256 curve.
 *                  As an indication, with default settings, a scalar
 *                  multiplication (full run of \c mbedtls_ecp_mul()) is:
 *                  - about 3300 basic operations for P-256
 *                  - about 9400 basic operations for P-384
 *
 * \note            Very low values are not always respected: sometimes
 *                  functions need to block for a minimum number of
 *                  operations, and will do so even if max_ops is set to a
 *                  lower value.  That minimum depends on the curve size, and
 *                  can be made lower by decreasing the value of
 *                  \c MBEDTLS_ECP_WINDOW_SIZE.  As an indication, here is the
 *                  lowest effective value for various curves and values of
 *                  that parameter (w for short):
 *                          w=6     w=5     w=4     w=3     w=2
 *                  P-256   208     208     160     136     124
 *                  P-384   682     416     320     272     248
 *                  P-521  1364     832     640     544     496
 *
 * \note            This setting is currently ignored by Curve25519
 */
void mbedtls_ecp_set_max_ops( unsigned max_ops );

/**
 * \brief           Check if restart is enabled (max_ops != 0)
 *
 * \return          0 if max_ops == 0 (restart disabled)
 *                  1 otherwise (restart enabled)
 */
int mbedtls_ecp_restart_enabled( void );
#endif /* MBEDTLS_ECP_RESTARTABLE */

/**
 * \brief           This function retrieves the information defined in
 *                  mbedtls_ecp_curve_info() for all supported curves in order
 *                  of preference.
 *
 * \return          A statically allocated array. The last entry is 0.
 */
const mbedtls_ecp_curve_info *mbedtls_ecp_curve_list( void );

/**
 * \brief           This function retrieves the list of internal group
 *                  identifiers of all supported curves in the order of
 *                  preference.
 *
 * \return          A statically allocated array,
 *                  terminated with MBEDTLS_ECP_DP_NONE.
 */
const mbedtls_ecp_group_id *mbedtls_ecp_grp_id_list( void );

/**
 * \brief           This function retrieves curve information from an internal
 *                  group identifier.
 *
 * \param grp_id    An \c MBEDTLS_ECP_DP_XXX value.
 *
 * \return          The associated curve information on success.
 * \return          NULL on failure.
 */
const mbedtls_ecp_curve_info *mbedtls_ecp_curve_info_from_grp_id( mbedtls_ecp_group_id grp_id );

/**
 * \brief           This function retrieves curve information from a TLS
 *                  NamedCurve value.
 *
 * \param tls_id    An \c MBEDTLS_ECP_DP_XXX value.
 *
 * \return          The associated curve information on success.
 * \return          NULL on failure.
 */
const mbedtls_ecp_curve_info *mbedtls_ecp_curve_info_from_tls_id( uint16_t tls_id );

/**
 * \brief           This function retrieves curve information from a
 *                  human-readable name.
 *
 * \param name      The human-readable name.
 *
 * \return          The associated curve information on success.
 * \return          NULL on failure.
 */
const mbedtls_ecp_curve_info *mbedtls_ecp_curve_info_from_name( const char *name );

/**
 * \brief           This function initializes a point as zero.
 *
 * \param pt        The point to initialize.
 */
void mbedtls_ecp_point_init( mbedtls_ecp_point *pt );

/**
 * \brief           This function initializes an ECP group context
 *                  without loading any domain parameters.
 *
 * \note            After this function is called, domain parameters
 *                  for various ECP groups can be loaded through the
 *                  mbedtls_ecp_load() or mbedtls_ecp_tls_read_group()
 *                  functions.
 */
void mbedtls_ecp_group_init( mbedtls_ecp_group *grp );

/**
 * \brief           This function initializes a key pair as an invalid one.
 *
 * \param key       The key pair to initialize.
 */
void mbedtls_ecp_keypair_init( mbedtls_ecp_keypair *key );

/**
 * \brief           This function frees the components of a point.
 *
 * \param pt        The point to free.
 */
void mbedtls_ecp_point_free( mbedtls_ecp_point *pt );

/**
 * \brief           This function frees the components of an ECP group.
 * \param grp       The group to free.
 */
void mbedtls_ecp_group_free( mbedtls_ecp_group *grp );

/**
 * \brief           This function frees the components of a key pair.
 * \param key       The key pair to free.
 */
void mbedtls_ecp_keypair_free( mbedtls_ecp_keypair *key );

#if defined(MBEDTLS_ECP_RESTARTABLE)
/**
 * \brief           Initialize a restart context
 */
void mbedtls_ecp_restart_init( mbedtls_ecp_restart_ctx *ctx );

/**
 * \brief           Free the components of a restart context
 */
void mbedtls_ecp_restart_free( mbedtls_ecp_restart_ctx *ctx );
#endif /* MBEDTLS_ECP_RESTARTABLE */

/**
 * \brief           This function copies the contents of point \p Q into
 *                  point \p P.
 *
 * \param P         The destination point.
 * \param Q         The source point.
 *
 * \return          \c 0 on success.
 * \return          #MBEDTLS_ERR_MPI_ALLOC_FAILED on memory-allocation failure.
 */
int mbedtls_ecp_copy( mbedtls_ecp_point *P, const mbedtls_ecp_point *Q );

/**
 * \brief           This function copies the contents of group \p src into
 *                  group \p dst.
 *
 * \param dst       The destination group.
 * \param src       The source group.
 *
 * \return          \c 0 on success.
 * \return          #MBEDTLS_ERR_MPI_ALLOC_FAILED on memory-allocation failure.
 */
int mbedtls_ecp_group_copy( mbedtls_ecp_group *dst, const mbedtls_ecp_group *src );

/**
 * \brief           This function sets a point to zero.
 *
 * \param pt        The point to set.
 *
 * \return          \c 0 on success.
 * \return          #MBEDTLS_ERR_MPI_ALLOC_FAILED on memory-allocation failure.
 */
int mbedtls_ecp_set_zero( mbedtls_ecp_point *pt );

/**
 * \brief           This function checks if a point is zero.
 *
 * \param pt        The point to test.
 *
 * \return          \c 1 if the point is zero.
 * \return          \c 0 if the point is non-zero.
 */
int mbedtls_ecp_is_zero( mbedtls_ecp_point *pt );

/**
 * \brief           This function compares two points.
 *
 * \note            This assumes that the points are normalized. Otherwise,
 *                  they may compare as "not equal" even if they are.
 *
 * \param P         The first point to compare.
 * \param Q         The second point to compare.
 *
 * \return          \c 0 if the points are equal.
 * \return          #MBEDTLS_ERR_ECP_BAD_INPUT_DATA if the points are not equal.
 */
int mbedtls_ecp_point_cmp( const mbedtls_ecp_point *P,
                           const mbedtls_ecp_point *Q );

/**
 * \brief           This function imports a non-zero point from two ASCII
 *                  strings.
 *
 * \param P         The destination point.
 * \param radix     The numeric base of the input.
 * \param x         The first affine coordinate, as a null-terminated string.
 * \param y         The second affine coordinate, as a null-terminated string.
 *
 * \return          \c 0 on success.
 * \return          An \c MBEDTLS_ERR_MPI_XXX error code on failure.
 */
int mbedtls_ecp_point_read_string( mbedtls_ecp_point *P, int radix,
                           const char *x, const char *y );

/**
 * \brief           This function exports a point into unsigned binary data.
 *
 * \param grp       The group to which the point should belong.
 * \param P         The point to export.
 * \param format    The point format. Should be an \c MBEDTLS_ECP_PF_XXX macro.
 * \param olen      The length of the output.
 * \param buf       The output buffer.
 * \param buflen    The length of the output buffer.
 *
 * \return          \c 0 on success.
 * \return          #MBEDTLS_ERR_ECP_BAD_INPUT_DATA
 *                  or #MBEDTLS_ERR_ECP_BUFFER_TOO_SMALL on failure.
 */
int mbedtls_ecp_point_write_binary( const mbedtls_ecp_group *grp, const mbedtls_ecp_point *P,
                            int format, size_t *olen,
                            unsigned char *buf, size_t buflen );

/**
 * \brief           This function imports a point from unsigned binary data.
 *
 * \note            This function does not check that the point actually
 *                  belongs to the given group, see mbedtls_ecp_check_pubkey()
 *                  for that.
 *
 * \param grp       The group to which the point should belong.
 * \param P         The point to import.
 * \param buf       The input buffer.
 * \param ilen      The length of the input.
 *
 * \return          \c 0 on success.
 * \return          #MBEDTLS_ERR_ECP_BAD_INPUT_DATA if input is invalid.
 * \return          #MBEDTLS_ERR_MPI_ALLOC_FAILED on memory-allocation failure.
 * \return          #MBEDTLS_ERR_ECP_FEATURE_UNAVAILABLE if the point format
 *                  is not implemented.
 *
 */
int mbedtls_ecp_point_read_binary( const mbedtls_ecp_group *grp, mbedtls_ecp_point *P,
                           const unsigned char *buf, size_t ilen );

/**
 * \brief           This function imports a point from a TLS ECPoint record.
 *
 * \note            On function return, \p buf is updated to point to immediately
 *                  after the ECPoint record.
 *
 * \param grp       The ECP group used.
 * \param pt        The destination point.
 * \param buf       The address of the pointer to the start of the input buffer.
 * \param len       The length of the buffer.
 *
 * \return          \c 0 on success.
 * \return          An \c MBEDTLS_ERR_MPI_XXX error code on initialization failure.
 * \return          #MBEDTLS_ERR_ECP_BAD_INPUT_DATA if input is invalid.
 */
int mbedtls_ecp_tls_read_point( const mbedtls_ecp_group *grp, mbedtls_ecp_point *pt,
                        const unsigned char **buf, size_t len );

/**
 * \brief           This function exports a point as a TLS ECPoint record.
 *
 * \param grp       The ECP group used.
 * \param pt        The point format to export to. The point format is an
 *                  \c MBEDTLS_ECP_PF_XXX constant.
 * \param format    The export format.
 * \param olen      The length of the data written.
 * \param buf       The buffer to write to.
 * \param blen      The length of the buffer.
 *
 * \return          \c 0 on success.
 * \return          #MBEDTLS_ERR_ECP_BAD_INPUT_DATA or
 *                  #MBEDTLS_ERR_ECP_BUFFER_TOO_SMALL on failure.
 */
int mbedtls_ecp_tls_write_point( const mbedtls_ecp_group *grp, const mbedtls_ecp_point *pt,
                         int format, size_t *olen,
                         unsigned char *buf, size_t blen );

/**
 * \brief           This function sets a group using standardized domain parameters.
 *
 * \note            The index should be a value of the NamedCurve enum,
 *                  as defined in <em>RFC-4492: Elliptic Curve Cryptography
 *                  (ECC) Cipher Suites for Transport Layer Security (TLS)</em>,
 *                  usually in the form of an \c MBEDTLS_ECP_DP_XXX macro.
 *
 * \param grp       The destination group.
 * \param id        The identifier of the domain parameter set to load.
 *
 * \return          \c 0 on success,
 * \return          An \c MBEDTLS_ERR_MPI_XXX error code on initialization failure.
 * \return          #MBEDTLS_ERR_ECP_FEATURE_UNAVAILABLE for unkownn groups.

 */
int mbedtls_ecp_group_load( mbedtls_ecp_group *grp, mbedtls_ecp_group_id id );

/**
 * \brief           This function sets a group from a TLS ECParameters record.
 *
 * \note            \p buf is updated to point right after the ECParameters record
 *                  on exit.
 *
 * \param grp       The destination group.
 * \param buf       The address of the pointer to the start of the input buffer.
 * \param len       The length of the buffer.
 *
 * \return          \c 0 on success.
 * \return          An \c MBEDTLS_ERR_MPI_XXX error code on initialization failure.
 * \return          #MBEDTLS_ERR_ECP_BAD_INPUT_DATA if input is invalid.
 */
int mbedtls_ecp_tls_read_group( mbedtls_ecp_group *grp, const unsigned char **buf, size_t len );

/**
 * \brief           This function writes the TLS ECParameters record for a group.
 *
 * \param grp       The ECP group used.
 * \param olen      The number of Bytes written.
 * \param buf       The buffer to write to.
 * \param blen      The length of the buffer.
 *
 * \return          \c 0 on success.
 * \return          #MBEDTLS_ERR_ECP_BUFFER_TOO_SMALL on failure.
 */
int mbedtls_ecp_tls_write_group( const mbedtls_ecp_group *grp, size_t *olen,
                         unsigned char *buf, size_t blen );

/**
 * \brief           This function performs multiplication of a point by
 *                  an integer: \p R = \p m * \p P.
 *
 *                  It is not thread-safe to use same group in multiple threads.
 *
 * \note            To prevent timing attacks, this function
 *                  executes the exact same sequence of base-field
 *                  operations for any valid \p m. It avoids any if-branch or
 *                  array index depending on the value of \p m.
 *
 * \note            If \p f_rng is not NULL, it is used to randomize
 *                  intermediate results to prevent potential timing attacks
 *                  targeting these results. We recommend always providing
 *                  a non-NULL \p f_rng. The overhead is negligible.
 *
<<<<<<< HEAD
 * \return          0 if successful,
 *                  MBEDTLS_ERR_ECP_INVALID_KEY if m is not a valid privkey
 *                  or P is not a valid pubkey,
 *                  MBEDTLS_ERR_MPI_ALLOC_FAILED if memory allocation failed.
=======
 * \param grp       The ECP group.
 * \param R         The destination point.
 * \param m         The integer by which to multiply.
 * \param P         The point to multiply.
 * \param f_rng     The RNG function.
 * \param p_rng     The RNG context.
 *
 * \return          \c 0 on success.
 * \return          #MBEDTLS_ERR_ECP_INVALID_KEY if \p m is not a valid private
 *                  key, or \p P is not a valid public key.
 * \return          #MBEDTLS_ERR_MPI_ALLOC_FAILED on memory-allocation failure.
>>>>>>> fcfa4c21
 */
int mbedtls_ecp_mul( mbedtls_ecp_group *grp, mbedtls_ecp_point *R,
             const mbedtls_mpi *m, const mbedtls_ecp_point *P,
             int (*f_rng)(void *, unsigned char *, size_t), void *p_rng );

/**
<<<<<<< HEAD
 * \brief           Restartable version of \c mbedtls_ecp_mul()
 *
 * \note            Performs the same job as \c mbedtls_ecp_mul(), but can
 *                  return early and restart according to the limit set with
 *                  \c mbedtls_ecp_set_max_ops() to reduce blocking.
 *
 * \param grp       ECP group
 * \param R         Destination point
 * \param m         Integer by which to multiply
 * \param P         Point to multiply
 * \param f_rng     RNG function (see notes)
 * \param p_rng     RNG parameter
 * \param rs_ctx    Restart context
 *
 * \return          See \c mbedtls_ecp_mul(), or
 *                  MBEDTLS_ERR_ECP_IN_PROGRESS if maximum number of
 *                  operations was reached: see \c mbedtls_ecp_set_max_ops().
 */
int mbedtls_ecp_mul_restartable( mbedtls_ecp_group *grp, mbedtls_ecp_point *R,
             const mbedtls_mpi *m, const mbedtls_ecp_point *P,
             int (*f_rng)(void *, unsigned char *, size_t), void *p_rng,
             mbedtls_ecp_restart_ctx *rs_ctx );

/**
 * \brief           Multiplication and addition of two points by integers:
 *                  R = m * P + n * Q
 *                  (Not thread-safe to use same group in multiple threads)
=======
 * \brief           This function performs multiplication and addition of two
 *                  points by integers: \p R = \p m * \p P + \p n * \p Q
 *
 *                  It is not thread-safe to use same group in multiple threads.
>>>>>>> fcfa4c21
 *
 * \note            In contrast to mbedtls_ecp_mul(), this function does not
 *                  guarantee a constant execution flow and timing.
 *
 * \param grp       The ECP group.
 * \param R         The destination point.
 * \param m         The integer by which to multiply \p P.
 * \param P         The point to multiply by \p m.
 * \param n         The integer by which to multiply \p Q.
 * \param Q         The point to be multiplied by \p n.
 *
 * \return          \c 0 on success.
 * \return          #MBEDTLS_ERR_ECP_INVALID_KEY if \p m or \p n are not
 *                  valid private keys, or \p P or \p Q are not valid public
 *                  keys.
 * \return          #MBEDTLS_ERR_MPI_ALLOC_FAILED on memory-allocation failure.
 */
int mbedtls_ecp_muladd( mbedtls_ecp_group *grp, mbedtls_ecp_point *R,
             const mbedtls_mpi *m, const mbedtls_ecp_point *P,
             const mbedtls_mpi *n, const mbedtls_ecp_point *Q );

/**
<<<<<<< HEAD
 * \brief           Restartable version of \c mbedtls_ecp_muladd()
 *
 * \note            Performs the same job as \c mbedtls_ecp_muladd(), but can
 *                  return early and restart according to the limit set with
 *                  \c mbedtls_ecp_set_max_ops() to reduce blocking.
 *
 * \param grp       ECP group
 * \param R         Destination point
 * \param m         Integer by which to multiply P
 * \param P         Point to multiply by m
 * \param n         Integer by which to multiply Q
 * \param Q         Point to be multiplied by n
 * \param rs_ctx    Restart context
 *
 * \return          See \c mbedtls_ecp_muladd(), or
 *                  MBEDTLS_ERR_ECP_IN_PROGRESS if maximum number of
 *                  operations was reached: see \c mbedtls_ecp_set_max_ops().
 */
int mbedtls_ecp_muladd_restartable(
             mbedtls_ecp_group *grp, mbedtls_ecp_point *R,
             const mbedtls_mpi *m, const mbedtls_ecp_point *P,
             const mbedtls_mpi *n, const mbedtls_ecp_point *Q,
             mbedtls_ecp_restart_ctx *rs_ctx );

/**
 * \brief           Check that a point is a valid public key on this curve
=======
 * \brief           This function checks that a point is a valid public key
 *                  on this curve.
>>>>>>> fcfa4c21
 *
 *                  It only checks that the point is non-zero, has
 *                  valid coordinates and lies on the curve. It does not verify
 *                  that it is indeed a multiple of \p G. This additional
 *                  check is computationally more expensive, is not required
 *                  by standards, and should not be necessary if the group
 *                  used has a small cofactor. In particular, it is useless for
 *                  the NIST groups which all have a cofactor of 1.
 *
 * \note            This function uses bare components rather than an
 *                  ::mbedtls_ecp_keypair structure, to ease use with other
 *                  structures, such as ::mbedtls_ecdh_context or
 *                  ::mbedtls_ecdsa_context.
 *
 * \param grp       The curve the point should lie on.
 * \param pt        The point to check.
 *
 * \return          \c 0 if the point is a valid public key.
 * \return          #MBEDTLS_ERR_ECP_INVALID_KEY on failure.
 */
int mbedtls_ecp_check_pubkey( const mbedtls_ecp_group *grp, const mbedtls_ecp_point *pt );

/**
 * \brief           This function checks that an \p mbedtls_mpi is a valid private
 *                  key for this curve.
 *
 * \note            This function uses bare components rather than an
 *                  ::mbedtls_ecp_keypair structure to ease use with other
 *                  structures, such as ::mbedtls_ecdh_context or
 *                  ::mbedtls_ecdsa_context.
 *
 * \param grp       The group used.
 * \param d         The integer to check.
 *
 * \return          \c 0 if the point is a valid private key.
 * \return          #MBEDTLS_ERR_ECP_INVALID_KEY on failure.
 */
int mbedtls_ecp_check_privkey( const mbedtls_ecp_group *grp, const mbedtls_mpi *d );

/**
<<<<<<< HEAD
 * \brief           Generate a private key
 *
 * \param grp       ECP group
 * \param d         Destination MPI (secret part)
 * \param f_rng     RNG function
 * \param p_rng     RNG parameter
 *
 * \return          0 if successful,
 *                  or a MBEDTLS_ERR_ECP_XXX or MBEDTLS_MPI_XXX error code
 */
int mbedtls_ecp_gen_privkey( const mbedtls_ecp_group *grp,
                     mbedtls_mpi *d,
                     int (*f_rng)(void *, unsigned char *, size_t),
                     void *p_rng );

/**
 * \brief           Generate a keypair with configurable base point
=======
 * \brief           This function generates a keypair with a configurable base
 *                  point.
>>>>>>> fcfa4c21
 *
 * \note            This function uses bare components rather than an
 *                  ::mbedtls_ecp_keypair structure to ease use with other
 *                  structures, such as ::mbedtls_ecdh_context or
 *                  ::mbedtls_ecdsa_context.
 *
 * \param grp       The ECP group.
 * \param G         The chosen base point.
 * \param d         The destination MPI (secret part).
 * \param Q         The destination point (public part).
 * \param f_rng     The RNG function.
 * \param p_rng     The RNG context.
 *
 * \return          \c 0 on success.
 * \return          An \c MBEDTLS_ERR_ECP_XXX or \c MBEDTLS_MPI_XXX error code
 *                  on failure.
 */
int mbedtls_ecp_gen_keypair_base( mbedtls_ecp_group *grp,
                     const mbedtls_ecp_point *G,
                     mbedtls_mpi *d, mbedtls_ecp_point *Q,
                     int (*f_rng)(void *, unsigned char *, size_t),
                     void *p_rng );

/**
 * \brief           This function generates an ECP keypair.
 *
 * \note            This function uses bare components rather than an
 *                  ::mbedtls_ecp_keypair structure to ease use with other
 *                  structures, such as ::mbedtls_ecdh_context or
 *                  ::mbedtls_ecdsa_context.
 *
 * \param grp       The ECP group.
 * \param d         The destination MPI (secret part).
 * \param Q         The destination point (public part).
 * \param f_rng     The RNG function.
 * \param p_rng     The RNG context.
 *
 * \return          \c 0 on success.
 * \return          An \c MBEDTLS_ERR_ECP_XXX or \c MBEDTLS_MPI_XXX error code
 *                  on failure.
 */
int mbedtls_ecp_gen_keypair( mbedtls_ecp_group *grp, mbedtls_mpi *d, mbedtls_ecp_point *Q,
                     int (*f_rng)(void *, unsigned char *, size_t),
                     void *p_rng );

/**
 * \brief           This function generates an ECP key.
 *
 * \param grp_id    The ECP group identifier.
 * \param key       The destination key.
 * \param f_rng     The RNG function.
 * \param p_rng     The RNG context.
 *
 * \return          \c 0 on success.
 * \return          An \c MBEDTLS_ERR_ECP_XXX or \c MBEDTLS_MPI_XXX error code
 *                  on failure.
 */
int mbedtls_ecp_gen_key( mbedtls_ecp_group_id grp_id, mbedtls_ecp_keypair *key,
                int (*f_rng)(void *, unsigned char *, size_t), void *p_rng );

/**
 * \brief           This function checks that the keypair objects
 *                  \p pub and \p prv have the same group and the
 *                  same public point, and that the private key in
 *                  \p prv is consistent with the public key.
 *
 * \param pub       The keypair structure holding the public key.
 *                  If it contains a private key, that part is ignored.
 * \param prv       The keypair structure holding the full keypair.
 *
 * \return          \c 0 on success, meaning that the keys are valid and match.
 * \return          #MBEDTLS_ERR_ECP_BAD_INPUT_DATA if the keys are invalid or do not match.
 * \return          An \c MBEDTLS_ERR_ECP_XXX or an \c MBEDTLS_ERR_MPI_XXX
 *                  error code on calculation failure.
 */
int mbedtls_ecp_check_pub_priv( const mbedtls_ecp_keypair *pub, const mbedtls_ecp_keypair *prv );

#if defined(MBEDTLS_SELF_TEST)

/**
 * \brief          The ECP checkup routine.
 *
 * \return         \c 0 on success.
 * \return         \c 1 on failure.
 */
int mbedtls_ecp_self_test( int verbose );

#endif /* MBEDTLS_SELF_TEST */

#ifdef __cplusplus
}
#endif

#endif /* ecp.h */<|MERGE_RESOLUTION|>--- conflicted
+++ resolved
@@ -48,22 +48,9 @@
 #define MBEDTLS_ERR_ECP_ALLOC_FAILED                      -0x4D80  /**< Memory allocation failed. */
 #define MBEDTLS_ERR_ECP_RANDOM_FAILED                     -0x4D00  /**< Generation of random value, such as ephemeral key, failed. */
 #define MBEDTLS_ERR_ECP_INVALID_KEY                       -0x4C80  /**< Invalid private or public key. */
-<<<<<<< HEAD
-#define MBEDTLS_ERR_ECP_SIG_LEN_MISMATCH                  -0x4C00  /**< Signature is valid but shorter than the user-supplied length. */
-#define MBEDTLS_ERR_ECP_IN_PROGRESS                       -0x4B80  /**< Operation in progress, try again with the same parameters. */
-
-#if !defined(MBEDTLS_ECP_ALT)
-/*
- * default mbed TLS elliptic curve arithmetic implementation
- *
- * (in case MBEDTLS_ECP_ALT is defined then the developer has to provide an
- * alternative implementation for the whole module and it will replace this
- * one.)
- */
-=======
 #define MBEDTLS_ERR_ECP_SIG_LEN_MISMATCH                  -0x4C00  /**< The buffer contains a valid signature followed by more data. */
 #define MBEDTLS_ERR_ECP_HW_ACCEL_FAILED                   -0x4B80  /**< The ECP hardware accelerator failed. */
->>>>>>> fcfa4c21
+#define MBEDTLS_ERR_ECP_IN_PROGRESS                       -0x4B00  /**< Operation in progress, try again with the same parameters. */
 
 #ifdef __cplusplus
 extern "C" {
@@ -133,28 +120,9 @@
 }
 mbedtls_ecp_point;
 
-<<<<<<< HEAD
-/**
- * \brief           ECP group structure
- *
- * We consider two types of curves equations:
- * 1. Short Weierstrass y^2 = x^3 + A x + B     mod P   (SEC1 + RFC 4492)
- * 2. Montgomery,       y^2 = x^3 + A x^2 + x   mod P   (Curve25519 + draft)
- * In both cases, a generator G for a prime-order subgroup is fixed. In the
- * Short Weierstrass case, this subgroup is actually the whole curve, and its
- * cardinal is denoted by N.
- *
- * In the case of Short Weierstrass curves, our code requires that N is an odd
- * prime. (Use odd in mbedtls_ecp_mul() and prime in mbedtls_ecdsa_sign() for blinding.)
- *
- * In the case of Montgomery curves, we don't store A but (A + 2) / 4 which is
- * the quantity actually used in the formulas. Also, nbits is not the size of N
- * but the required size for private keys.
-=======
 #if !defined(MBEDTLS_ECP_ALT)
 /*
  * default mbed TLS elliptic curve arithmetic implementation
->>>>>>> fcfa4c21
  *
  * (in case MBEDTLS_ECP_ALT is defined then the developer has to provide an
  * alternative implementation for the whole module and it will replace this
@@ -747,12 +715,6 @@
  *                  targeting these results. We recommend always providing
  *                  a non-NULL \p f_rng. The overhead is negligible.
  *
-<<<<<<< HEAD
- * \return          0 if successful,
- *                  MBEDTLS_ERR_ECP_INVALID_KEY if m is not a valid privkey
- *                  or P is not a valid pubkey,
- *                  MBEDTLS_ERR_MPI_ALLOC_FAILED if memory allocation failed.
-=======
  * \param grp       The ECP group.
  * \param R         The destination point.
  * \param m         The integer by which to multiply.
@@ -764,27 +726,28 @@
  * \return          #MBEDTLS_ERR_ECP_INVALID_KEY if \p m is not a valid private
  *                  key, or \p P is not a valid public key.
  * \return          #MBEDTLS_ERR_MPI_ALLOC_FAILED on memory-allocation failure.
->>>>>>> fcfa4c21
  */
 int mbedtls_ecp_mul( mbedtls_ecp_group *grp, mbedtls_ecp_point *R,
              const mbedtls_mpi *m, const mbedtls_ecp_point *P,
              int (*f_rng)(void *, unsigned char *, size_t), void *p_rng );
 
 /**
-<<<<<<< HEAD
- * \brief           Restartable version of \c mbedtls_ecp_mul()
- *
- * \note            Performs the same job as \c mbedtls_ecp_mul(), but can
- *                  return early and restart according to the limit set with
- *                  \c mbedtls_ecp_set_max_ops() to reduce blocking.
- *
- * \param grp       ECP group
- * \param R         Destination point
- * \param m         Integer by which to multiply
- * \param P         Point to multiply
- * \param f_rng     RNG function (see notes)
- * \param p_rng     RNG parameter
- * \param rs_ctx    Restart context
+ * \brief           This function performs multiplication of a point by
+ *                  an integer: \p R = \p m * \p P in a restartable way.
+ *
+ *                  \c mbedtls_ecp_mul()
+ *
+ * \note            This function does the same as \c mbedtls_ecp_mul(), but
+ *                  it can return early and restart according to the limit set
+ *                  with \c mbedtls_ecp_set_max_ops() to reduce blocking.
+ *
+ * \param grp       The ECP group.
+ * \param R         The destination point.
+ * \param m         The integer by which to multiply.
+ * \param P         The point to multiply.
+ * \param f_rng     The RNG function.
+ * \param p_rng     The RNG context.
+ * \param rs_ctx    The restart context.
  *
  * \return          See \c mbedtls_ecp_mul(), or
  *                  MBEDTLS_ERR_ECP_IN_PROGRESS if maximum number of
@@ -796,15 +759,10 @@
              mbedtls_ecp_restart_ctx *rs_ctx );
 
 /**
- * \brief           Multiplication and addition of two points by integers:
- *                  R = m * P + n * Q
- *                  (Not thread-safe to use same group in multiple threads)
-=======
  * \brief           This function performs multiplication and addition of two
  *                  points by integers: \p R = \p m * \p P + \p n * \p Q
  *
  *                  It is not thread-safe to use same group in multiple threads.
->>>>>>> fcfa4c21
  *
  * \note            In contrast to mbedtls_ecp_mul(), this function does not
  *                  guarantee a constant execution flow and timing.
@@ -827,23 +785,30 @@
              const mbedtls_mpi *n, const mbedtls_ecp_point *Q );
 
 /**
-<<<<<<< HEAD
- * \brief           Restartable version of \c mbedtls_ecp_muladd()
- *
- * \note            Performs the same job as \c mbedtls_ecp_muladd(), but can
- *                  return early and restart according to the limit set with
- *                  \c mbedtls_ecp_set_max_ops() to reduce blocking.
- *
- * \param grp       ECP group
- * \param R         Destination point
- * \param m         Integer by which to multiply P
- * \param P         Point to multiply by m
- * \param n         Integer by which to multiply Q
- * \param Q         Point to be multiplied by n
- * \param rs_ctx    Restart context
- *
- * \return          See \c mbedtls_ecp_muladd(), or
- *                  MBEDTLS_ERR_ECP_IN_PROGRESS if maximum number of
+ * \brief           This function performs multiplication and addition of two
+ *                  points by integers: \p R = \p m * \p P + \p n * \p Q in a
+ *                  reastartable way.
+ *
+ * \see             \c mbedtls_ecp_muladd()
+ *
+ * \note            This function works the same as \c mbedtls_ecp_muladd(),
+ *                  but it can return early and restart according to the limit
+ *                  set with \c mbedtls_ecp_set_max_ops() to reduce blocking.
+ *
+ * \param grp       The ECP group.
+ * \param R         The destination point.
+ * \param m         The integer by which to multiply \p P.
+ * \param P         The point to multiply by \p m.
+ * \param n         The integer by which to multiply \p Q.
+ * \param Q         The point to be multiplied by \p n.
+ * \param rs_ctx    The restart context.
+ *
+ * \return          \c 0 on success.
+ * \return          #MBEDTLS_ERR_ECP_INVALID_KEY if \p m or \p n are not
+ *                  valid private keys, or \p P or \p Q are not valid public
+ *                  keys.
+ * \return          #MBEDTLS_ERR_MPI_ALLOC_FAILED on memory-allocation failure.
+ * \return          #MBEDTLS_ERR_ECP_IN_PROGRESS if maximum number of
  *                  operations was reached: see \c mbedtls_ecp_set_max_ops().
  */
 int mbedtls_ecp_muladd_restartable(
@@ -853,11 +818,8 @@
              mbedtls_ecp_restart_ctx *rs_ctx );
 
 /**
- * \brief           Check that a point is a valid public key on this curve
-=======
  * \brief           This function checks that a point is a valid public key
  *                  on this curve.
->>>>>>> fcfa4c21
  *
  *                  It only checks that the point is non-zero, has
  *                  valid coordinates and lies on the curve. It does not verify
@@ -898,16 +860,16 @@
 int mbedtls_ecp_check_privkey( const mbedtls_ecp_group *grp, const mbedtls_mpi *d );
 
 /**
-<<<<<<< HEAD
- * \brief           Generate a private key
- *
- * \param grp       ECP group
- * \param d         Destination MPI (secret part)
- * \param f_rng     RNG function
- * \param p_rng     RNG parameter
- *
- * \return          0 if successful,
- *                  or a MBEDTLS_ERR_ECP_XXX or MBEDTLS_MPI_XXX error code
+ * \brief           This function generates a private key.
+ *
+ * \param grp       The ECP group.
+ * \param d         The Destination MPI (secret part).
+ * \param f_rng     The RNG function.
+ * \param p_rng     The RNG parameter.
+ *
+ * \return          \c 0 on success.
+ * \return          An \c MBEDTLS_ERR_ECP_XXX or \c MBEDTLS_MPI_XXX error code
+ *                  on failure.
  */
 int mbedtls_ecp_gen_privkey( const mbedtls_ecp_group *grp,
                      mbedtls_mpi *d,
@@ -915,11 +877,8 @@
                      void *p_rng );
 
 /**
- * \brief           Generate a keypair with configurable base point
-=======
  * \brief           This function generates a keypair with a configurable base
  *                  point.
->>>>>>> fcfa4c21
  *
  * \note            This function uses bare components rather than an
  *                  ::mbedtls_ecp_keypair structure to ease use with other
