/**
 * \file ssl.h
 *
 * \brief SSL/TLS functions.
 */
/*
 *  Copyright (C) 2006-2015, ARM Limited, All Rights Reserved
 *  SPDX-License-Identifier: Apache-2.0
 *
 *  Licensed under the Apache License, Version 2.0 (the "License"); you may
 *  not use this file except in compliance with the License.
 *  You may obtain a copy of the License at
 *
 *  http://www.apache.org/licenses/LICENSE-2.0
 *
 *  Unless required by applicable law or agreed to in writing, software
 *  distributed under the License is distributed on an "AS IS" BASIS, WITHOUT
 *  WARRANTIES OR CONDITIONS OF ANY KIND, either express or implied.
 *  See the License for the specific language governing permissions and
 *  limitations under the License.
 *
 *  This file is part of mbed TLS (https://tls.mbed.org)
 */
#ifndef MBEDTLS_SSL_H
#define MBEDTLS_SSL_H

#if !defined(MBEDTLS_CONFIG_FILE)
#include "config.h"
#else
#include MBEDTLS_CONFIG_FILE
#endif

#include "bignum.h"
#include "ecp.h"

#include "ssl_ciphersuites.h"

#if defined(MBEDTLS_X509_CRT_PARSE_C)
#include "x509_crt.h"
#include "x509_crl.h"
#endif

#if defined(MBEDTLS_DHM_C)
#include "dhm.h"
#endif

#if defined(MBEDTLS_ECDH_C)
#include "ecdh.h"
#endif

#if defined(MBEDTLS_ZLIB_SUPPORT)

#if defined(MBEDTLS_DEPRECATED_WARNING)
#warning "Record compression support via MBEDTLS_ZLIB_SUPPORT is deprecated and will be removed in the next major revision of the library"
#endif

#if defined(MBEDTLS_DEPRECATED_REMOVED)
#error "Record compression support via MBEDTLS_ZLIB_SUPPORT is deprecated and cannot be used if MBEDTLS_DEPRECATED_REMOVED is set"
#endif

#include "zlib.h"
#endif

#if defined(MBEDTLS_HAVE_TIME)
#include "platform_time.h"
#endif

/*
 * SSL Error codes
 */
#define MBEDTLS_ERR_SSL_FEATURE_UNAVAILABLE               -0x7080  /**< The requested feature is not available. */
#define MBEDTLS_ERR_SSL_BAD_INPUT_DATA                    -0x7100  /**< Bad input parameters to function. */
#define MBEDTLS_ERR_SSL_INVALID_MAC                       -0x7180  /**< Verification of the message MAC failed. */
#define MBEDTLS_ERR_SSL_INVALID_RECORD                    -0x7200  /**< An invalid SSL record was received. */
#define MBEDTLS_ERR_SSL_CONN_EOF                          -0x7280  /**< The connection indicated an EOF. */
#define MBEDTLS_ERR_SSL_UNKNOWN_CIPHER                    -0x7300  /**< An unknown cipher was received. */
#define MBEDTLS_ERR_SSL_NO_CIPHER_CHOSEN                  -0x7380  /**< The server has no ciphersuites in common with the client. */
#define MBEDTLS_ERR_SSL_NO_RNG                            -0x7400  /**< No RNG was provided to the SSL module. */
#define MBEDTLS_ERR_SSL_NO_CLIENT_CERTIFICATE             -0x7480  /**< No client certification received from the client, but required by the authentication mode. */
#define MBEDTLS_ERR_SSL_CERTIFICATE_TOO_LARGE             -0x7500  /**< Our own certificate(s) is/are too large to send in an SSL message. */
#define MBEDTLS_ERR_SSL_CERTIFICATE_REQUIRED              -0x7580  /**< The own certificate is not set, but needed by the server. */
#define MBEDTLS_ERR_SSL_PRIVATE_KEY_REQUIRED              -0x7600  /**< The own private key or pre-shared key is not set, but needed. */
#define MBEDTLS_ERR_SSL_CA_CHAIN_REQUIRED                 -0x7680  /**< No CA Chain is set, but required to operate. */
#define MBEDTLS_ERR_SSL_UNEXPECTED_MESSAGE                -0x7700  /**< An unexpected message was received from our peer. */
#define MBEDTLS_ERR_SSL_FATAL_ALERT_MESSAGE               -0x7780  /**< A fatal alert message was received from our peer. */
#define MBEDTLS_ERR_SSL_PEER_VERIFY_FAILED                -0x7800  /**< Verification of our peer failed. */
#define MBEDTLS_ERR_SSL_PEER_CLOSE_NOTIFY                 -0x7880  /**< The peer notified us that the connection is going to be closed. */
#define MBEDTLS_ERR_SSL_BAD_HS_CLIENT_HELLO               -0x7900  /**< Processing of the ClientHello handshake message failed. */
#define MBEDTLS_ERR_SSL_BAD_HS_SERVER_HELLO               -0x7980  /**< Processing of the ServerHello handshake message failed. */
#define MBEDTLS_ERR_SSL_BAD_HS_CERTIFICATE                -0x7A00  /**< Processing of the Certificate handshake message failed. */
#define MBEDTLS_ERR_SSL_BAD_HS_CERTIFICATE_REQUEST        -0x7A80  /**< Processing of the CertificateRequest handshake message failed. */
#define MBEDTLS_ERR_SSL_BAD_HS_SERVER_KEY_EXCHANGE        -0x7B00  /**< Processing of the ServerKeyExchange handshake message failed. */
#define MBEDTLS_ERR_SSL_BAD_HS_SERVER_HELLO_DONE          -0x7B80  /**< Processing of the ServerHelloDone handshake message failed. */
#define MBEDTLS_ERR_SSL_BAD_HS_CLIENT_KEY_EXCHANGE        -0x7C00  /**< Processing of the ClientKeyExchange handshake message failed. */
#define MBEDTLS_ERR_SSL_BAD_HS_CLIENT_KEY_EXCHANGE_RP     -0x7C80  /**< Processing of the ClientKeyExchange handshake message failed in DHM / ECDH Read Public. */
#define MBEDTLS_ERR_SSL_BAD_HS_CLIENT_KEY_EXCHANGE_CS     -0x7D00  /**< Processing of the ClientKeyExchange handshake message failed in DHM / ECDH Calculate Secret. */
#define MBEDTLS_ERR_SSL_BAD_HS_CERTIFICATE_VERIFY         -0x7D80  /**< Processing of the CertificateVerify handshake message failed. */
#define MBEDTLS_ERR_SSL_BAD_HS_CHANGE_CIPHER_SPEC         -0x7E00  /**< Processing of the ChangeCipherSpec handshake message failed. */
#define MBEDTLS_ERR_SSL_BAD_HS_FINISHED                   -0x7E80  /**< Processing of the Finished handshake message failed. */
#define MBEDTLS_ERR_SSL_ALLOC_FAILED                      -0x7F00  /**< Memory allocation failed */
#define MBEDTLS_ERR_SSL_HW_ACCEL_FAILED                   -0x7F80  /**< Hardware acceleration function returned with error */
#define MBEDTLS_ERR_SSL_HW_ACCEL_FALLTHROUGH              -0x6F80  /**< Hardware acceleration function skipped / left alone data */
#define MBEDTLS_ERR_SSL_COMPRESSION_FAILED                -0x6F00  /**< Processing of the compression / decompression failed */
#define MBEDTLS_ERR_SSL_BAD_HS_PROTOCOL_VERSION           -0x6E80  /**< Handshake protocol not within min/max boundaries */
#define MBEDTLS_ERR_SSL_BAD_HS_NEW_SESSION_TICKET         -0x6E00  /**< Processing of the NewSessionTicket handshake message failed. */
#define MBEDTLS_ERR_SSL_SESSION_TICKET_EXPIRED            -0x6D80  /**< Session ticket has expired. */
#define MBEDTLS_ERR_SSL_PK_TYPE_MISMATCH                  -0x6D00  /**< Public key type mismatch (eg, asked for RSA key exchange and presented EC key) */
#define MBEDTLS_ERR_SSL_UNKNOWN_IDENTITY                  -0x6C80  /**< Unknown identity received (eg, PSK identity) */
#define MBEDTLS_ERR_SSL_INTERNAL_ERROR                    -0x6C00  /**< Internal error (eg, unexpected failure in lower-level module) */
#define MBEDTLS_ERR_SSL_COUNTER_WRAPPING                  -0x6B80  /**< A counter would wrap (eg, too many messages exchanged). */
#define MBEDTLS_ERR_SSL_WAITING_SERVER_HELLO_RENEGO       -0x6B00  /**< Unexpected message at ServerHello in renegotiation. */
#define MBEDTLS_ERR_SSL_HELLO_VERIFY_REQUIRED             -0x6A80  /**< DTLS client must retry for hello verification */
#define MBEDTLS_ERR_SSL_BUFFER_TOO_SMALL                  -0x6A00  /**< A buffer is too small to receive or write a message */
#define MBEDTLS_ERR_SSL_NO_USABLE_CIPHERSUITE             -0x6980  /**< None of the common ciphersuites is usable (eg, no suitable certificate, see debug messages). */
#define MBEDTLS_ERR_SSL_WANT_READ                         -0x6900  /**< No data of requested type currently available on underlying transport. */
#define MBEDTLS_ERR_SSL_WANT_WRITE                        -0x6880  /**< Connection requires a write call. */
#define MBEDTLS_ERR_SSL_TIMEOUT                           -0x6800  /**< The operation timed out. */
#define MBEDTLS_ERR_SSL_CLIENT_RECONNECT                  -0x6780  /**< The client initiated a reconnect from the same port. */
#define MBEDTLS_ERR_SSL_UNEXPECTED_RECORD                 -0x6700  /**< Record header looks valid but is not expected. */
#define MBEDTLS_ERR_SSL_NON_FATAL                         -0x6680  /**< The alert message received indicates a non-fatal error. */
#define MBEDTLS_ERR_SSL_INVALID_VERIFY_HASH               -0x6600  /**< Couldn't set the hash for verifying CertificateVerify */
#define MBEDTLS_ERR_SSL_CONTINUE_PROCESSING               -0x6580  /**< Internal-only message signaling that further message-processing should be done */
#define MBEDTLS_ERR_SSL_ASYNC_IN_PROGRESS                 -0x6500  /**< The asynchronous operation is not completed yet. */

/*
 * Various constants
 */
#define MBEDTLS_SSL_MAJOR_VERSION_3             3
#define MBEDTLS_SSL_MINOR_VERSION_0             0   /*!< SSL v3.0 */
#define MBEDTLS_SSL_MINOR_VERSION_1             1   /*!< TLS v1.0 */
#define MBEDTLS_SSL_MINOR_VERSION_2             2   /*!< TLS v1.1 */
#define MBEDTLS_SSL_MINOR_VERSION_3             3   /*!< TLS v1.2 */

#define MBEDTLS_SSL_TRANSPORT_STREAM            0   /*!< TLS      */
#define MBEDTLS_SSL_TRANSPORT_DATAGRAM          1   /*!< DTLS     */

#define MBEDTLS_SSL_MAX_HOST_NAME_LEN           255 /*!< Maximum host name defined in RFC 1035 */

/* RFC 6066 section 4, see also mfl_code_to_length in ssl_tls.c
 * NONE must be zero so that memset()ing structure to zero works */
#define MBEDTLS_SSL_MAX_FRAG_LEN_NONE           0   /*!< don't use this extension   */
#define MBEDTLS_SSL_MAX_FRAG_LEN_512            1   /*!< MaxFragmentLength 2^9      */
#define MBEDTLS_SSL_MAX_FRAG_LEN_1024           2   /*!< MaxFragmentLength 2^10     */
#define MBEDTLS_SSL_MAX_FRAG_LEN_2048           3   /*!< MaxFragmentLength 2^11     */
#define MBEDTLS_SSL_MAX_FRAG_LEN_4096           4   /*!< MaxFragmentLength 2^12     */
#define MBEDTLS_SSL_MAX_FRAG_LEN_INVALID        5   /*!< first invalid value        */

#define MBEDTLS_SSL_IS_CLIENT                   0
#define MBEDTLS_SSL_IS_SERVER                   1

#define MBEDTLS_SSL_IS_NOT_FALLBACK             0
#define MBEDTLS_SSL_IS_FALLBACK                 1

#define MBEDTLS_SSL_EXTENDED_MS_DISABLED        0
#define MBEDTLS_SSL_EXTENDED_MS_ENABLED         1

#define MBEDTLS_SSL_ETM_DISABLED                0
#define MBEDTLS_SSL_ETM_ENABLED                 1

#define MBEDTLS_SSL_COMPRESS_NULL               0
#define MBEDTLS_SSL_COMPRESS_DEFLATE            1

#define MBEDTLS_SSL_VERIFY_NONE                 0
#define MBEDTLS_SSL_VERIFY_OPTIONAL             1
#define MBEDTLS_SSL_VERIFY_REQUIRED             2
#define MBEDTLS_SSL_VERIFY_UNSET                3 /* Used only for sni_authmode */

#define MBEDTLS_SSL_LEGACY_RENEGOTIATION        0
#define MBEDTLS_SSL_SECURE_RENEGOTIATION        1

#define MBEDTLS_SSL_RENEGOTIATION_DISABLED      0
#define MBEDTLS_SSL_RENEGOTIATION_ENABLED       1

#define MBEDTLS_SSL_ANTI_REPLAY_DISABLED        0
#define MBEDTLS_SSL_ANTI_REPLAY_ENABLED         1

#define MBEDTLS_SSL_RENEGOTIATION_NOT_ENFORCED  -1
#define MBEDTLS_SSL_RENEGO_MAX_RECORDS_DEFAULT  16

#define MBEDTLS_SSL_LEGACY_NO_RENEGOTIATION     0
#define MBEDTLS_SSL_LEGACY_ALLOW_RENEGOTIATION  1
#define MBEDTLS_SSL_LEGACY_BREAK_HANDSHAKE      2

#define MBEDTLS_SSL_TRUNC_HMAC_DISABLED         0
#define MBEDTLS_SSL_TRUNC_HMAC_ENABLED          1
#define MBEDTLS_SSL_TRUNCATED_HMAC_LEN          10  /* 80 bits, rfc 6066 section 7 */

#define MBEDTLS_SSL_SESSION_TICKETS_DISABLED     0
#define MBEDTLS_SSL_SESSION_TICKETS_ENABLED      1

#define MBEDTLS_SSL_CBC_RECORD_SPLITTING_DISABLED    0
#define MBEDTLS_SSL_CBC_RECORD_SPLITTING_ENABLED     1

#define MBEDTLS_SSL_ARC4_ENABLED                0
#define MBEDTLS_SSL_ARC4_DISABLED               1

#define MBEDTLS_SSL_PRESET_DEFAULT              0
#define MBEDTLS_SSL_PRESET_SUITEB               2

#define MBEDTLS_SSL_CERT_REQ_CA_LIST_ENABLED       1
#define MBEDTLS_SSL_CERT_REQ_CA_LIST_DISABLED      0

/*
 * Default range for DTLS retransmission timer value, in milliseconds.
 * RFC 6347 4.2.4.1 says from 1 second to 60 seconds.
 */
#define MBEDTLS_SSL_DTLS_TIMEOUT_DFL_MIN    1000
#define MBEDTLS_SSL_DTLS_TIMEOUT_DFL_MAX   60000

/**
 * \name SECTION: Module settings
 *
 * The configuration options you can set for this module are in this section.
 * Either change them in config.h or define them on the compiler command line.
 * \{
 */

#if !defined(MBEDTLS_SSL_DEFAULT_TICKET_LIFETIME)
#define MBEDTLS_SSL_DEFAULT_TICKET_LIFETIME     86400 /**< Lifetime of session tickets (if enabled) */
#endif

/*
 * Maximum fragment length in bytes,
 * determines the size of each of the two internal I/O buffers.
 *
 * Note: the RFC defines the default size of SSL / TLS messages. If you
 * change the value here, other clients / servers may not be able to
 * communicate with you anymore. Only change this value if you control
 * both sides of the connection and have it reduced at both sides, or
 * if you're using the Max Fragment Length extension and you know all your
 * peers are using it too!
 */
#if !defined(MBEDTLS_SSL_MAX_CONTENT_LEN)
#define MBEDTLS_SSL_MAX_CONTENT_LEN         16384   /**< Size of the input / output buffer */
#endif

#if !defined(MBEDTLS_SSL_IN_CONTENT_LEN)
#define MBEDTLS_SSL_IN_CONTENT_LEN MBEDTLS_SSL_MAX_CONTENT_LEN
#endif

#if !defined(MBEDTLS_SSL_OUT_CONTENT_LEN)
#define MBEDTLS_SSL_OUT_CONTENT_LEN MBEDTLS_SSL_MAX_CONTENT_LEN
#endif

/* \} name SECTION: Module settings */

/*
 * Length of the verify data for secure renegotiation
 */
#if defined(MBEDTLS_SSL_PROTO_SSL3)
#define MBEDTLS_SSL_VERIFY_DATA_MAX_LEN 36
#else
#define MBEDTLS_SSL_VERIFY_DATA_MAX_LEN 12
#endif

/*
 * Signaling ciphersuite values (SCSV)
 */
#define MBEDTLS_SSL_EMPTY_RENEGOTIATION_INFO    0xFF   /**< renegotiation info ext */
#define MBEDTLS_SSL_FALLBACK_SCSV_VALUE         0x5600 /**< RFC 7507 section 2 */

/*
 * Supported Signature and Hash algorithms (For TLS 1.2)
 * RFC 5246 section 7.4.1.4.1
 */
#define MBEDTLS_SSL_HASH_NONE                0
#define MBEDTLS_SSL_HASH_MD5                 1
#define MBEDTLS_SSL_HASH_SHA1                2
#define MBEDTLS_SSL_HASH_SHA224              3
#define MBEDTLS_SSL_HASH_SHA256              4
#define MBEDTLS_SSL_HASH_SHA384              5
#define MBEDTLS_SSL_HASH_SHA512              6

#define MBEDTLS_SSL_SIG_ANON                 0
#define MBEDTLS_SSL_SIG_RSA                  1
#define MBEDTLS_SSL_SIG_ECDSA                3

/*
 * Client Certificate Types
 * RFC 5246 section 7.4.4 plus RFC 4492 section 5.5
 */
#define MBEDTLS_SSL_CERT_TYPE_RSA_SIGN       1
#define MBEDTLS_SSL_CERT_TYPE_ECDSA_SIGN    64

/*
 * Message, alert and handshake types
 */
#define MBEDTLS_SSL_MSG_CHANGE_CIPHER_SPEC     20
#define MBEDTLS_SSL_MSG_ALERT                  21
#define MBEDTLS_SSL_MSG_HANDSHAKE              22
#define MBEDTLS_SSL_MSG_APPLICATION_DATA       23

#define MBEDTLS_SSL_ALERT_LEVEL_WARNING         1
#define MBEDTLS_SSL_ALERT_LEVEL_FATAL           2

#define MBEDTLS_SSL_ALERT_MSG_CLOSE_NOTIFY           0  /* 0x00 */
#define MBEDTLS_SSL_ALERT_MSG_UNEXPECTED_MESSAGE    10  /* 0x0A */
#define MBEDTLS_SSL_ALERT_MSG_BAD_RECORD_MAC        20  /* 0x14 */
#define MBEDTLS_SSL_ALERT_MSG_DECRYPTION_FAILED     21  /* 0x15 */
#define MBEDTLS_SSL_ALERT_MSG_RECORD_OVERFLOW       22  /* 0x16 */
#define MBEDTLS_SSL_ALERT_MSG_DECOMPRESSION_FAILURE 30  /* 0x1E */
#define MBEDTLS_SSL_ALERT_MSG_HANDSHAKE_FAILURE     40  /* 0x28 */
#define MBEDTLS_SSL_ALERT_MSG_NO_CERT               41  /* 0x29 */
#define MBEDTLS_SSL_ALERT_MSG_BAD_CERT              42  /* 0x2A */
#define MBEDTLS_SSL_ALERT_MSG_UNSUPPORTED_CERT      43  /* 0x2B */
#define MBEDTLS_SSL_ALERT_MSG_CERT_REVOKED          44  /* 0x2C */
#define MBEDTLS_SSL_ALERT_MSG_CERT_EXPIRED          45  /* 0x2D */
#define MBEDTLS_SSL_ALERT_MSG_CERT_UNKNOWN          46  /* 0x2E */
#define MBEDTLS_SSL_ALERT_MSG_ILLEGAL_PARAMETER     47  /* 0x2F */
#define MBEDTLS_SSL_ALERT_MSG_UNKNOWN_CA            48  /* 0x30 */
#define MBEDTLS_SSL_ALERT_MSG_ACCESS_DENIED         49  /* 0x31 */
#define MBEDTLS_SSL_ALERT_MSG_DECODE_ERROR          50  /* 0x32 */
#define MBEDTLS_SSL_ALERT_MSG_DECRYPT_ERROR         51  /* 0x33 */
#define MBEDTLS_SSL_ALERT_MSG_EXPORT_RESTRICTION    60  /* 0x3C */
#define MBEDTLS_SSL_ALERT_MSG_PROTOCOL_VERSION      70  /* 0x46 */
#define MBEDTLS_SSL_ALERT_MSG_INSUFFICIENT_SECURITY 71  /* 0x47 */
#define MBEDTLS_SSL_ALERT_MSG_INTERNAL_ERROR        80  /* 0x50 */
#define MBEDTLS_SSL_ALERT_MSG_INAPROPRIATE_FALLBACK 86  /* 0x56 */
#define MBEDTLS_SSL_ALERT_MSG_USER_CANCELED         90  /* 0x5A */
#define MBEDTLS_SSL_ALERT_MSG_NO_RENEGOTIATION     100  /* 0x64 */
#define MBEDTLS_SSL_ALERT_MSG_UNSUPPORTED_EXT      110  /* 0x6E */
#define MBEDTLS_SSL_ALERT_MSG_UNRECOGNIZED_NAME    112  /* 0x70 */
#define MBEDTLS_SSL_ALERT_MSG_UNKNOWN_PSK_IDENTITY 115  /* 0x73 */
#define MBEDTLS_SSL_ALERT_MSG_NO_APPLICATION_PROTOCOL 120 /* 0x78 */

#define MBEDTLS_SSL_HS_HELLO_REQUEST            0
#define MBEDTLS_SSL_HS_CLIENT_HELLO             1
#define MBEDTLS_SSL_HS_SERVER_HELLO             2
#define MBEDTLS_SSL_HS_HELLO_VERIFY_REQUEST     3
#define MBEDTLS_SSL_HS_NEW_SESSION_TICKET       4
#define MBEDTLS_SSL_HS_CERTIFICATE             11
#define MBEDTLS_SSL_HS_SERVER_KEY_EXCHANGE     12
#define MBEDTLS_SSL_HS_CERTIFICATE_REQUEST     13
#define MBEDTLS_SSL_HS_SERVER_HELLO_DONE       14
#define MBEDTLS_SSL_HS_CERTIFICATE_VERIFY      15
#define MBEDTLS_SSL_HS_CLIENT_KEY_EXCHANGE     16
#define MBEDTLS_SSL_HS_FINISHED                20

/*
 * TLS extensions
 */
#define MBEDTLS_TLS_EXT_SERVERNAME                   0
#define MBEDTLS_TLS_EXT_SERVERNAME_HOSTNAME          0

#define MBEDTLS_TLS_EXT_MAX_FRAGMENT_LENGTH          1

#define MBEDTLS_TLS_EXT_TRUNCATED_HMAC               4

#define MBEDTLS_TLS_EXT_SUPPORTED_ELLIPTIC_CURVES   10
#define MBEDTLS_TLS_EXT_SUPPORTED_POINT_FORMATS     11

#define MBEDTLS_TLS_EXT_SIG_ALG                     13

#define MBEDTLS_TLS_EXT_ALPN                        16

#define MBEDTLS_TLS_EXT_ENCRYPT_THEN_MAC            22 /* 0x16 */
#define MBEDTLS_TLS_EXT_EXTENDED_MASTER_SECRET  0x0017 /* 23 */

#define MBEDTLS_TLS_EXT_SESSION_TICKET              35

#define MBEDTLS_TLS_EXT_ECJPAKE_KKPP               256 /* experimental */

#define MBEDTLS_TLS_EXT_RENEGOTIATION_INFO      0xFF01

/*
 * Size defines
 */
#if !defined(MBEDTLS_PSK_MAX_LEN)
#define MBEDTLS_PSK_MAX_LEN            32 /* 256 bits */
#endif

/* Dummy type used only for its size */
union mbedtls_ssl_premaster_secret
{
#if defined(MBEDTLS_KEY_EXCHANGE_RSA_ENABLED)
    unsigned char _pms_rsa[48];                         /* RFC 5246 8.1.1 */
#endif
#if defined(MBEDTLS_KEY_EXCHANGE_DHE_RSA_ENABLED)
    unsigned char _pms_dhm[MBEDTLS_MPI_MAX_SIZE];      /* RFC 5246 8.1.2 */
#endif
#if defined(MBEDTLS_KEY_EXCHANGE_ECDHE_RSA_ENABLED)    || \
    defined(MBEDTLS_KEY_EXCHANGE_ECDHE_ECDSA_ENABLED)  || \
    defined(MBEDTLS_KEY_EXCHANGE_ECDH_RSA_ENABLED)     || \
    defined(MBEDTLS_KEY_EXCHANGE_ECDH_ECDSA_ENABLED)
    unsigned char _pms_ecdh[MBEDTLS_ECP_MAX_BYTES];    /* RFC 4492 5.10 */
#endif
#if defined(MBEDTLS_KEY_EXCHANGE_PSK_ENABLED)
    unsigned char _pms_psk[4 + 2 * MBEDTLS_PSK_MAX_LEN];       /* RFC 4279 2 */
#endif
#if defined(MBEDTLS_KEY_EXCHANGE_DHE_PSK_ENABLED)
    unsigned char _pms_dhe_psk[4 + MBEDTLS_MPI_MAX_SIZE
                                 + MBEDTLS_PSK_MAX_LEN];       /* RFC 4279 3 */
#endif
#if defined(MBEDTLS_KEY_EXCHANGE_RSA_PSK_ENABLED)
    unsigned char _pms_rsa_psk[52 + MBEDTLS_PSK_MAX_LEN];      /* RFC 4279 4 */
#endif
#if defined(MBEDTLS_KEY_EXCHANGE_ECDHE_PSK_ENABLED)
    unsigned char _pms_ecdhe_psk[4 + MBEDTLS_ECP_MAX_BYTES
                                   + MBEDTLS_PSK_MAX_LEN];     /* RFC 5489 2 */
#endif
#if defined(MBEDTLS_KEY_EXCHANGE_ECJPAKE_ENABLED)
    unsigned char _pms_ecjpake[32];     /* Thread spec: SHA-256 output */
#endif
};

#define MBEDTLS_PREMASTER_SIZE     sizeof( union mbedtls_ssl_premaster_secret )

#ifdef __cplusplus
extern "C" {
#endif

/*
 * SSL state machine
 */
typedef enum
{
    MBEDTLS_SSL_HELLO_REQUEST,
    MBEDTLS_SSL_CLIENT_HELLO,
    MBEDTLS_SSL_SERVER_HELLO,
    MBEDTLS_SSL_SERVER_CERTIFICATE,
    MBEDTLS_SSL_SERVER_KEY_EXCHANGE,
    MBEDTLS_SSL_CERTIFICATE_REQUEST,
    MBEDTLS_SSL_SERVER_HELLO_DONE,
    MBEDTLS_SSL_CLIENT_CERTIFICATE,
    MBEDTLS_SSL_CLIENT_KEY_EXCHANGE,
    MBEDTLS_SSL_CERTIFICATE_VERIFY,
    MBEDTLS_SSL_CLIENT_CHANGE_CIPHER_SPEC,
    MBEDTLS_SSL_CLIENT_FINISHED,
    MBEDTLS_SSL_SERVER_CHANGE_CIPHER_SPEC,
    MBEDTLS_SSL_SERVER_FINISHED,
    MBEDTLS_SSL_FLUSH_BUFFERS,
    MBEDTLS_SSL_HANDSHAKE_WRAPUP,
    MBEDTLS_SSL_HANDSHAKE_OVER,
    MBEDTLS_SSL_SERVER_NEW_SESSION_TICKET,
    MBEDTLS_SSL_SERVER_HELLO_VERIFY_REQUEST_SENT,
}
mbedtls_ssl_states;

/**
 * \brief          Callback type: send data on the network.
 *
 * \note           That callback may be either blocking or non-blocking.
 *
 * \param ctx      Context for the send callback (typically a file descriptor)
 * \param buf      Buffer holding the data to send
 * \param len      Length of the data to send
 *
 * \return         The callback must return the number of bytes sent if any,
 *                 or a non-zero error code.
 *                 If performing non-blocking I/O, \c MBEDTLS_ERR_SSL_WANT_WRITE
 *                 must be returned when the operation would block.
 *
 * \note           The callback is allowed to send fewer bytes than requested.
 *                 It must always return the number of bytes actually sent.
 */
typedef int mbedtls_ssl_send_t( void *ctx,
                                const unsigned char *buf,
                                size_t len );

/**
 * \brief          Callback type: receive data from the network.
 *
 * \note           That callback may be either blocking or non-blocking.
 *
 * \param ctx      Context for the receive callback (typically a file
 *                 descriptor)
 * \param buf      Buffer to write the received data to
 * \param len      Length of the receive buffer
 *
 * \return         The callback must return the number of bytes received,
 *                 or a non-zero error code.
 *                 If performing non-blocking I/O, \c MBEDTLS_ERR_SSL_WANT_READ
 *                 must be returned when the operation would block.
 *
 * \note           The callback may receive fewer bytes than the length of the
 *                 buffer. It must always return the number of bytes actually
 *                 received and written to the buffer.
 */
typedef int mbedtls_ssl_recv_t( void *ctx,
                                unsigned char *buf,
                                size_t len );

/**
 * \brief          Callback type: receive data from the network, with timeout
 *
 * \note           That callback must block until data is received, or the
 *                 timeout delay expires, or the operation is interrupted by a
 *                 signal.
 *
 * \param ctx      Context for the receive callback (typically a file descriptor)
 * \param buf      Buffer to write the received data to
 * \param len      Length of the receive buffer
 * \param timeout  Maximum nomber of millisecondes to wait for data
 *                 0 means no timeout (potentially waiting forever)
 *
 * \return         The callback must return the number of bytes received,
 *                 or a non-zero error code:
 *                 \c MBEDTLS_ERR_SSL_TIMEOUT if the operation timed out,
 *                 \c MBEDTLS_ERR_SSL_WANT_READ if interrupted by a signal.
 *
 * \note           The callback may receive fewer bytes than the length of the
 *                 buffer. It must always return the number of bytes actually
 *                 received and written to the buffer.
 */
typedef int mbedtls_ssl_recv_timeout_t( void *ctx,
                                        unsigned char *buf,
                                        size_t len,
                                        uint32_t timeout );
/**
 * \brief          Callback type: set a pair of timers/delays to watch
 *
 * \param ctx      Context pointer
 * \param int_ms   Intermediate delay in milliseconds
 * \param fin_ms   Final delay in milliseconds
 *                 0 cancels the current timer.
 *
 * \note           This callback must at least store the necessary information
 *                 for the associated \c mbedtls_ssl_get_timer_t callback to
 *                 return correct information.
 *
 * \note           If using a event-driven style of programming, an event must
 *                 be generated when the final delay is passed. The event must
 *                 cause a call to \c mbedtls_ssl_handshake() with the proper
 *                 SSL context to be scheduled. Care must be taken to ensure
 *                 that at most one such call happens at a time.
 *
 * \note           Only one timer at a time must be running. Calling this
 *                 function while a timer is running must cancel it. Cancelled
 *                 timers must not generate any event.
 */
typedef void mbedtls_ssl_set_timer_t( void * ctx,
                                      uint32_t int_ms,
                                      uint32_t fin_ms );

/**
 * \brief          Callback type: get status of timers/delays
 *
 * \param ctx      Context pointer
 *
 * \return         This callback must return:
 *                 -1 if cancelled (fin_ms == 0),
 *                  0 if none of the delays have passed,
 *                  1 if only the intermediate delay has passed,
 *                  2 if the final delay has passed.
 */
typedef int mbedtls_ssl_get_timer_t( void * ctx );

/* Defined below */
typedef struct mbedtls_ssl_session mbedtls_ssl_session;
typedef struct mbedtls_ssl_context mbedtls_ssl_context;
typedef struct mbedtls_ssl_config  mbedtls_ssl_config;

/* Defined in ssl_internal.h */
typedef struct mbedtls_ssl_transform mbedtls_ssl_transform;
typedef struct mbedtls_ssl_handshake_params mbedtls_ssl_handshake_params;
typedef struct mbedtls_ssl_sig_hash_set_t mbedtls_ssl_sig_hash_set_t;
#if defined(MBEDTLS_X509_CRT_PARSE_C)
typedef struct mbedtls_ssl_key_cert mbedtls_ssl_key_cert;
#endif
#if defined(MBEDTLS_SSL_PROTO_DTLS)
typedef struct mbedtls_ssl_flight_item mbedtls_ssl_flight_item;
#endif

#if defined(MBEDTLS_SSL_ASYNC_PRIVATE)
#if defined(MBEDTLS_X509_CRT_PARSE_C)
/**
 * \brief           Callback type: start external signature operation.
 *
 *                  This callback is called during an SSL handshake to start
 *                  a signature decryption operation using an
 *                  external processor. The parameter \p cert contains
 *                  the public key; it is up to the callback function to
 *                  determine how to access the associated private key.
 *
 *                  This function typically sends or enqueues a request, and
 *                  does not wait for the operation to complete. This allows
 *                  the handshake step to be non-blocking.
 *
 *                  The parameters \p ssl and \p cert are guaranteed to remain
 *                  valid throughout the handshake. On the other hand, this
 *                  function must save the contents of \p hash if the value
 *                  is needed for later processing, because the \p hash buffer
 *                  is no longer valid after this function returns.
 *
 *                  This function may call mbedtls_ssl_set_async_operation_data()
 *                  to store an operation context for later retrieval
 *                  by the resume or cancel callback.
 *
 * \note            For RSA signatures, this function must produce output
 *                  that is consistent with PKCS#1 v1.5 in the same way as
 *                  mbedtls_rsa_pkcs1_sign(). Before the private key operation,
 *                  apply the padding steps described in RFC 8017, section 9.2
 *                  "EMSA-PKCS1-v1_5" as follows.
 *                  - If \p md_alg is #MBEDTLS_MD_NONE, apply the PKCS#1 v1.5
 *                    encoding, treating \p hash as the DigestInfo to be
 *                    padded. In other words, apply EMSA-PKCS1-v1_5 starting
 *                    from step 3, with `T = hash` and `tLen = hash_len`.
 *                  - If `md_alg != MBEDTLS_MD_NONE`, apply the PKCS#1 v1.5
 *                    encoding, treating \p hash as the hash to be encoded and
 *                    padded. In other words, apply EMSA-PKCS1-v1_5 starting
 *                    from step 2, with `digestAlgorithm` obtained by calling
 *                    mbedtls_oid_get_oid_by_md() on \p md_alg.
 *
 * \note            For ECDSA signatures, the output format is the DER encoding
 *                  `Ecdsa-Sig-Value` defined in
 *                  [RFC 4492 section 5.4](https://tools.ietf.org/html/rfc4492#section-5.4).
 *
 * \param ssl             The SSL connection instance. It should not be
 *                        modified other than via
 *                        mbedtls_ssl_set_async_operation_data().
 * \param cert            Certificate containing the public key.
 *                        In simple cases, this is one of the pointers passed to
 *                        mbedtls_ssl_conf_own_cert() when configuring the SSL
 *                        connection. However, if other callbacks are used, this
 *                        property may not hold. For example, if an SNI callback
 *                        is registered with mbedtls_ssl_conf_sni(), then
 *                        this callback determines what certificate is used.
 * \param md_alg          Hash algorithm.
 * \param hash            Buffer containing the hash. This buffer is
 *                        no longer valid when the function returns.
 * \param hash_len        Size of the \c hash buffer in bytes.
 *
 * \return          0 if the operation was started successfully and the SSL
 *                  stack should call the resume callback immediately.
 * \return          #MBEDTLS_ERR_SSL_ASYNC_IN_PROGRESS if the operation
 *                  was started successfully and the SSL stack should return
 *                  immediately without calling the resume callback yet.
 * \return          #MBEDTLS_ERR_SSL_HW_ACCEL_FALLTHROUGH if the external
 *                  processor does not support this key. The SSL stack will
 *                  use the private key object instead.
 * \return          Any other error indicates a fatal failure and is
 *                  propagated up the call chain. The callback should
 *                  use \c MBEDTLS_ERR_PK_xxx error codes, and <b>must not</b>
 *                  use \c MBEDTLS_ERR_SSL_xxx error codes except as
 *                  directed in the documentation of this callback.
 */
typedef int mbedtls_ssl_async_sign_t( mbedtls_ssl_context *ssl,
                                      mbedtls_x509_crt *cert,
                                      mbedtls_md_type_t md_alg,
                                      const unsigned char *hash,
                                      size_t hash_len );

/**
 * \brief           Callback type: start external decryption operation.
 *
 *                  This callback is called during an SSL handshake to start
 *                  an RSA decryption operation using an
 *                  external processor. The parameter \p cert contains
 *                  the public key; it is up to the callback function to
 *                  determine how to access the associated private key.
 *
 *                  This function typically sends or enqueues a request, and
 *                  does not wait for the operation to complete. This allows
 *                  the handshake step to be non-blocking.
 *
 *                  The parameters \p ssl and \p cert are guaranteed to remain
 *                  valid throughout the handshake. On the other hand, this
 *                  function must save the contents of \p input if the value
 *                  is needed for later processing, because the \p input buffer
 *                  is no longer valid after this function returns.
 *
 *                  This function may call mbedtls_ssl_set_async_operation_data()
 *                  to store an operation context for later retrieval
 *                  by the resume or cancel callback.
 *
 * \warning         RSA decryption as used in TLS is subject to a potential
 *                  timing side channel attack first discovered by Bleichenbacher
 *                  in 1998. This attack can be remotely exploitable
 *                  in practice. To avoid this attack, you must ensure that
 *                  if the callback performs an RSA decryption, the time it
 *                  takes to execute and return the result does not depend
 *                  on whether the RSA decryption succeeded or reported
 *                  invalid padding.
 *
 * \param ssl             The SSL connection instance. It should not be
 *                        modified other than via
 *                        mbedtls_ssl_set_async_operation_data().
 * \param cert            Certificate containing the public key.
 *                        In simple cases, this is one of the pointers passed to
 *                        mbedtls_ssl_conf_own_cert() when configuring the SSL
 *                        connection. However, if other callbacks are used, this
 *                        property may not hold. For example, if an SNI callback
 *                        is registered with mbedtls_ssl_conf_sni(), then
 *                        this callback determines what certificate is used.
 * \param input           Buffer containing the input ciphertext. This buffer
 *                        is no longer valid when the function returns.
 * \param input_len       Size of the \p input buffer in bytes.
 *
 * \return          0 if the operation was started successfully and the SSL
 *                  stack should call the resume callback immediately.
 * \return          #MBEDTLS_ERR_SSL_ASYNC_IN_PROGRESS if the operation
 *                  was started successfully and the SSL stack should return
 *                  immediately without calling the resume callback yet.
 * \return          #MBEDTLS_ERR_SSL_HW_ACCEL_FALLTHROUGH if the external
 *                  processor does not support this key. The SSL stack will
 *                  use the private key object instead.
 * \return          Any other error indicates a fatal failure and is
 *                  propagated up the call chain. The callback should
 *                  use \c MBEDTLS_ERR_PK_xxx error codes, and <b>must not</b>
 *                  use \c MBEDTLS_ERR_SSL_xxx error codes except as
 *                  directed in the documentation of this callback.
 */
typedef int mbedtls_ssl_async_decrypt_t( mbedtls_ssl_context *ssl,
                                         mbedtls_x509_crt *cert,
                                         const unsigned char *input,
                                         size_t input_len );
#endif /* MBEDTLS_X509_CRT_PARSE_C */

/**
 * \brief           Callback type: resume external operation.
 *
 *                  This callback is called during an SSL handshake to resume
 *                  an external operation started by the
 *                  ::mbedtls_ssl_async_sign_t or
 *                  ::mbedtls_ssl_async_decrypt_t callback.
 *
 *                  This function typically checks the status of a pending
 *                  request or causes the request queue to make progress, and
 *                  does not wait for the operation to complete. This allows
 *                  the handshake step to be non-blocking.
 *
 *                  This function may call mbedtls_ssl_get_async_operation_data()
 *                  to retrieve an operation context set by the start callback.
 *                  It may call mbedtls_ssl_set_async_operation_data() to modify
 *                  this context.
 *
 *                  Note that when this function returns a status other than
 *                  #MBEDTLS_ERR_SSL_ASYNC_IN_PROGRESS, it must free any
 *                  resources associated with the operation.
 *
 * \param ssl             The SSL connection instance. It should not be
 *                        modified other than via
 *                        mbedtls_ssl_set_async_operation_data().
 * \param output          Buffer containing the output (signature or decrypted
 *                        data) on success.
 * \param output_len      On success, number of bytes written to \p output.
 * \param output_size     Size of the \p output buffer in bytes.
 *
 * \return          0 if output of the operation is available in the
 *                  \p output buffer.
 * \return          #MBEDTLS_ERR_SSL_ASYNC_IN_PROGRESS if the operation
 *                  is still in progress. Subsequent requests for progress
 *                  on the SSL connection will call the resume callback
 *                  again.
 * \return          Any other error means that the operation is aborted.
 *                  The SSL handshake is aborted. The callback should
 *                  use \c MBEDTLS_ERR_PK_xxx error codes, and <b>must not</b>
 *                  use \c MBEDTLS_ERR_SSL_xxx error codes except as
 *                  directed in the documentation of this callback.
 */
typedef int mbedtls_ssl_async_resume_t( mbedtls_ssl_context *ssl,
                                        unsigned char *output,
                                        size_t *output_len,
                                        size_t output_size );

/**
 * \brief           Callback type: cancel external operation.
 *
 *                  This callback is called if an SSL connection is closed
 *                  while an asynchronous operation is in progress. Note that
 *                  this callback is not called if the
 *                  ::mbedtls_ssl_async_resume_t callback has run and has
 *                  returned a value other than
 *                  #MBEDTLS_ERR_SSL_ASYNC_IN_PROGRESS, since in that case
 *                  the asynchronous operation has already completed.
 *
 *                  This function may call mbedtls_ssl_get_async_operation_data()
 *                  to retrieve an operation context set by the start callback.
 *
 * \param ssl             The SSL connection instance. It should not be
 *                        modified.
 */
typedef void mbedtls_ssl_async_cancel_t( mbedtls_ssl_context *ssl );
#endif /* MBEDTLS_SSL_ASYNC_PRIVATE */

/*
 * This structure is used for storing current session data.
 */
struct mbedtls_ssl_session
{
#if defined(MBEDTLS_HAVE_TIME)
    mbedtls_time_t start;       /*!< starting time      */
#endif
    int ciphersuite;            /*!< chosen ciphersuite */
    int compression;            /*!< chosen compression */
    size_t id_len;              /*!< session id length  */
    unsigned char id[32];       /*!< session identifier */
    unsigned char master[48];   /*!< the master secret  */

#if defined(MBEDTLS_X509_CRT_PARSE_C)
    mbedtls_x509_crt *peer_cert;        /*!< peer X.509 cert chain */
#endif /* MBEDTLS_X509_CRT_PARSE_C */
    uint32_t verify_result;          /*!<  verification result     */

#if defined(MBEDTLS_SSL_SESSION_TICKETS) && defined(MBEDTLS_SSL_CLI_C)
    unsigned char *ticket;      /*!< RFC 5077 session ticket */
    size_t ticket_len;          /*!< session ticket length   */
    uint32_t ticket_lifetime;   /*!< ticket lifetime hint    */
#endif /* MBEDTLS_SSL_SESSION_TICKETS && MBEDTLS_SSL_CLI_C */

#if defined(MBEDTLS_SSL_MAX_FRAGMENT_LENGTH)
    unsigned char mfl_code;     /*!< MaxFragmentLength negotiated by peer */
#endif /* MBEDTLS_SSL_MAX_FRAGMENT_LENGTH */

#if defined(MBEDTLS_SSL_TRUNCATED_HMAC)
    int trunc_hmac;             /*!< flag for truncated hmac activation   */
#endif /* MBEDTLS_SSL_TRUNCATED_HMAC */

#if defined(MBEDTLS_SSL_ENCRYPT_THEN_MAC)
    int encrypt_then_mac;       /*!< flag for EtM activation                */
#endif
};

/**
 * SSL/TLS configuration to be shared between mbedtls_ssl_context structures.
 */
struct mbedtls_ssl_config
{
    /* Group items by size (largest first) to minimize padding overhead */

    /*
     * Pointers
     */

    const int *ciphersuite_list[4]; /*!< allowed ciphersuites per version   */

    /** Callback for printing debug output                                  */
    void (*f_dbg)(void *, int, const char *, int, const char *);
    void *p_dbg;                    /*!< context for the debug function     */

    /** Callback for getting (pseudo-)random numbers                        */
    int  (*f_rng)(void *, unsigned char *, size_t);
    void *p_rng;                    /*!< context for the RNG function       */

    /** Callback to retrieve a session from the cache                       */
    int (*f_get_cache)(void *, mbedtls_ssl_session *);
    /** Callback to store a session into the cache                          */
    int (*f_set_cache)(void *, const mbedtls_ssl_session *);
    void *p_cache;                  /*!< context for cache callbacks        */

#if defined(MBEDTLS_SSL_SERVER_NAME_INDICATION)
    /** Callback for setting cert according to SNI extension                */
    int (*f_sni)(void *, mbedtls_ssl_context *, const unsigned char *, size_t);
    void *p_sni;                    /*!< context for SNI callback           */
#endif

#if defined(MBEDTLS_X509_CRT_PARSE_C)
    /** Callback to customize X.509 certificate chain verification          */
    int (*f_vrfy)(void *, mbedtls_x509_crt *, int, uint32_t *);
    void *p_vrfy;                   /*!< context for X.509 verify calllback */
#endif

#if defined(MBEDTLS_KEY_EXCHANGE__SOME__PSK_ENABLED)
    /** Callback to retrieve PSK key from identity                          */
    int (*f_psk)(void *, mbedtls_ssl_context *, const unsigned char *, size_t);
    void *p_psk;                    /*!< context for PSK callback           */
#endif

#if defined(MBEDTLS_SSL_DTLS_HELLO_VERIFY) && defined(MBEDTLS_SSL_SRV_C)
    /** Callback to create & write a cookie for ClientHello veirifcation    */
    int (*f_cookie_write)( void *, unsigned char **, unsigned char *,
                           const unsigned char *, size_t );
    /** Callback to verify validity of a ClientHello cookie                 */
    int (*f_cookie_check)( void *, const unsigned char *, size_t,
                           const unsigned char *, size_t );
    void *p_cookie;                 /*!< context for the cookie callbacks   */
#endif

#if defined(MBEDTLS_SSL_SESSION_TICKETS) && defined(MBEDTLS_SSL_SRV_C)
    /** Callback to create & write a session ticket                         */
    int (*f_ticket_write)( void *, const mbedtls_ssl_session *,
            unsigned char *, const unsigned char *, size_t *, uint32_t * );
    /** Callback to parse a session ticket into a session structure         */
    int (*f_ticket_parse)( void *, mbedtls_ssl_session *, unsigned char *, size_t);
    void *p_ticket;                 /*!< context for the ticket callbacks   */
#endif /* MBEDTLS_SSL_SESSION_TICKETS && MBEDTLS_SSL_SRV_C */

#if defined(MBEDTLS_SSL_EXPORT_KEYS)
    /** Callback to export key block and master secret                      */
    int (*f_export_keys)( void *, const unsigned char *,
            const unsigned char *, size_t, size_t, size_t );
    void *p_export_keys;            /*!< context for key export callback    */
#endif

#if defined(MBEDTLS_X509_CRT_PARSE_C)
    const mbedtls_x509_crt_profile *cert_profile; /*!< verification profile */
    mbedtls_ssl_key_cert *key_cert; /*!< own certificate/key pair(s)        */
    mbedtls_x509_crt *ca_chain;     /*!< trusted CAs                        */
    mbedtls_x509_crl *ca_crl;       /*!< trusted CAs CRLs                   */
#endif /* MBEDTLS_X509_CRT_PARSE_C */

#if defined(MBEDTLS_SSL_ASYNC_PRIVATE)
#if defined(MBEDTLS_X509_CRT_PARSE_C)
    mbedtls_ssl_async_sign_t *f_async_sign_start; /*!< start asynchronous signature operation */
    mbedtls_ssl_async_decrypt_t *f_async_decrypt_start; /*!< start asynchronous decryption operation */
#endif /* MBEDTLS_X509_CRT_PARSE_C */
    mbedtls_ssl_async_resume_t *f_async_resume; /*!< resume asynchronous operation */
    mbedtls_ssl_async_cancel_t *f_async_cancel; /*!< cancel asynchronous operation */
    void *p_async_config_data; /*!< Configuration data set by mbedtls_ssl_conf_async_private_cb(). */
#endif /* MBEDTLS_SSL_ASYNC_PRIVATE */

#if defined(MBEDTLS_KEY_EXCHANGE__WITH_CERT__ENABLED)
    const int *sig_hashes;          /*!< allowed signature hashes           */
#endif

#if defined(MBEDTLS_ECP_C)
    const mbedtls_ecp_group_id *curve_list; /*!< allowed curves             */
#endif

#if defined(MBEDTLS_DHM_C)
    mbedtls_mpi dhm_P;              /*!< prime modulus for DHM              */
    mbedtls_mpi dhm_G;              /*!< generator for DHM                  */
#endif

#if defined(MBEDTLS_KEY_EXCHANGE__SOME__PSK_ENABLED)
    unsigned char *psk;             /*!< pre-shared key. This field should
                                         only be set via
                                         mbedtls_ssl_conf_psk() */
    size_t         psk_len;         /*!< length of the pre-shared key. This
                                         field should only be set via
                                         mbedtls_ssl_conf_psk() */
    unsigned char *psk_identity;    /*!< identity for PSK negotiation. This
                                         field should only be set via
                                         mbedtls_ssl_conf_psk() */
    size_t         psk_identity_len;/*!< length of identity. This field should
                                         only be set via
                                         mbedtls_ssl_conf_psk() */
#endif

#if defined(MBEDTLS_SSL_ALPN)
    const char **alpn_list;         /*!< ordered list of protocols          */
#endif

    /*
     * Numerical settings (int then char)
     */

    uint32_t read_timeout;          /*!< timeout for mbedtls_ssl_read (ms)  */

#if defined(MBEDTLS_SSL_PROTO_DTLS)
    uint32_t hs_timeout_min;        /*!< initial value of the handshake
                                         retransmission timeout (ms)        */
    uint32_t hs_timeout_max;        /*!< maximum value of the handshake
                                         retransmission timeout (ms)        */
#endif

#if defined(MBEDTLS_SSL_RENEGOTIATION)
    int renego_max_records;         /*!< grace period for renegotiation     */
    unsigned char renego_period[8]; /*!< value of the record counters
                                         that triggers renegotiation        */
#endif

#if defined(MBEDTLS_SSL_DTLS_BADMAC_LIMIT)
    unsigned int badmac_limit;      /*!< limit of records with a bad MAC    */
#endif

#if defined(MBEDTLS_DHM_C) && defined(MBEDTLS_SSL_CLI_C)
    unsigned int dhm_min_bitlen;    /*!< min. bit length of the DHM prime   */
#endif

    unsigned char max_major_ver;    /*!< max. major version used            */
    unsigned char max_minor_ver;    /*!< max. minor version used            */
    unsigned char min_major_ver;    /*!< min. major version used            */
    unsigned char min_minor_ver;    /*!< min. minor version used            */

    /*
     * Flags (bitfields)
     */

    unsigned int endpoint : 1;      /*!< 0: client, 1: server               */
    unsigned int transport : 1;     /*!< stream (TLS) or datagram (DTLS)    */
    unsigned int authmode : 2;      /*!< MBEDTLS_SSL_VERIFY_XXX             */
    /* needed even with renego disabled for LEGACY_BREAK_HANDSHAKE          */
    unsigned int allow_legacy_renegotiation : 2 ; /*!< MBEDTLS_LEGACY_XXX   */
#if defined(MBEDTLS_ARC4_C)
    unsigned int arc4_disabled : 1; /*!< blacklist RC4 ciphersuites?        */
#endif
#if defined(MBEDTLS_SSL_MAX_FRAGMENT_LENGTH)
    unsigned int mfl_code : 3;      /*!< desired fragment length            */
#endif
#if defined(MBEDTLS_SSL_ENCRYPT_THEN_MAC)
    unsigned int encrypt_then_mac : 1 ; /*!< negotiate encrypt-then-mac?    */
#endif
#if defined(MBEDTLS_SSL_EXTENDED_MASTER_SECRET)
    unsigned int extended_ms : 1;   /*!< negotiate extended master secret?  */
#endif
#if defined(MBEDTLS_SSL_DTLS_ANTI_REPLAY)
    unsigned int anti_replay : 1;   /*!< detect and prevent replay?         */
#endif
#if defined(MBEDTLS_SSL_CBC_RECORD_SPLITTING)
    unsigned int cbc_record_splitting : 1;  /*!< do cbc record splitting    */
#endif
#if defined(MBEDTLS_SSL_RENEGOTIATION)
    unsigned int disable_renegotiation : 1; /*!< disable renegotiation?     */
#endif
#if defined(MBEDTLS_SSL_TRUNCATED_HMAC)
    unsigned int trunc_hmac : 1;    /*!< negotiate truncated hmac?          */
#endif
#if defined(MBEDTLS_SSL_SESSION_TICKETS)
    unsigned int session_tickets : 1;   /*!< use session tickets?           */
#endif
#if defined(MBEDTLS_SSL_FALLBACK_SCSV) && defined(MBEDTLS_SSL_CLI_C)
    unsigned int fallback : 1;      /*!< is this a fallback?                */
#endif
#if defined(MBEDTLS_SSL_SRV_C)
    unsigned int cert_req_ca_list : 1;  /*!< enable sending CA list in
                                          Certificate Request messages?     */
#endif
};


struct mbedtls_ssl_context
{
    const mbedtls_ssl_config *conf; /*!< configuration information          */

    /*
     * Miscellaneous
     */
    int state;                  /*!< SSL handshake: current state     */
#if defined(MBEDTLS_SSL_RENEGOTIATION)
    int renego_status;          /*!< Initial, in progress, pending?   */
    int renego_records_seen;    /*!< Records since renego request, or with DTLS,
                                  number of retransmissions of request if
                                  renego_max_records is < 0           */
#endif

    int major_ver;              /*!< equal to  MBEDTLS_SSL_MAJOR_VERSION_3    */
    int minor_ver;              /*!< either 0 (SSL3) or 1 (TLS1.0)    */

#if defined(MBEDTLS_SSL_DTLS_BADMAC_LIMIT)
    unsigned badmac_seen;       /*!< records with a bad MAC received    */
#endif

    mbedtls_ssl_send_t *f_send; /*!< Callback for network send */
    mbedtls_ssl_recv_t *f_recv; /*!< Callback for network receive */
    mbedtls_ssl_recv_timeout_t *f_recv_timeout;
                                /*!< Callback for network receive with timeout */

    void *p_bio;                /*!< context for I/O operations   */

    /*
     * Session layer
     */
    mbedtls_ssl_session *session_in;            /*!<  current session data (in)   */
    mbedtls_ssl_session *session_out;           /*!<  current session data (out)  */
    mbedtls_ssl_session *session;               /*!<  negotiated session data     */
    mbedtls_ssl_session *session_negotiate;     /*!<  session data in negotiation */

    mbedtls_ssl_handshake_params *handshake;    /*!<  params required only during
                                              the handshake process        */

    /*
     * Record layer transformations
     */
    mbedtls_ssl_transform *transform_in;        /*!<  current transform params (in)   */
    mbedtls_ssl_transform *transform_out;       /*!<  current transform params (in)   */
    mbedtls_ssl_transform *transform;           /*!<  negotiated transform params     */
    mbedtls_ssl_transform *transform_negotiate; /*!<  transform params in negotiation */

    /*
     * Timers
     */
    void *p_timer;              /*!< context for the timer callbacks */

    mbedtls_ssl_set_timer_t *f_set_timer;       /*!< set timer callback */
    mbedtls_ssl_get_timer_t *f_get_timer;       /*!< get timer callback */

    /*
     * Record layer (incoming data)
     */
    unsigned char *in_buf;      /*!< input buffer                     */
    unsigned char *in_ctr;      /*!< 64-bit incoming message counter
                                     TLS: maintained by us
                                     DTLS: read from peer             */
    unsigned char *in_hdr;      /*!< start of record header           */
    unsigned char *in_len;      /*!< two-bytes message length field   */
    unsigned char *in_iv;       /*!< ivlen-byte IV                    */
    unsigned char *in_msg;      /*!< message contents (in_iv+ivlen)   */
    unsigned char *in_offt;     /*!< read offset in application data  */

    int in_msgtype;             /*!< record header: message type      */
    size_t in_msglen;           /*!< record header: message length    */
    size_t in_left;             /*!< amount of data read so far       */
#if defined(MBEDTLS_SSL_PROTO_DTLS)
    uint16_t in_epoch;          /*!< DTLS epoch for incoming records  */
    size_t next_record_offset;  /*!< offset of the next record in datagram
                                     (equal to in_left if none)       */
#endif
#if defined(MBEDTLS_SSL_DTLS_ANTI_REPLAY)
    uint64_t in_window_top;     /*!< last validated record seq_num    */
    uint64_t in_window;         /*!< bitmask for replay detection     */
#endif

    size_t in_hslen;            /*!< current handshake message length,
                                     including the handshake header   */
    int nb_zero;                /*!< # of 0-length encrypted messages */

    int keep_current_message;   /*!< drop or reuse current message
                                     on next call to record layer? */

#if defined(MBEDTLS_SSL_PROTO_DTLS)
    uint8_t disable_datagram_packing;  /*!< Disable packing multiple records
                                        *   within a single datagram.  */
#endif /* MBEDTLS_SSL_PROTO_DTLS */

    /*
     * Record layer (outgoing data)
     */
    unsigned char *out_buf;     /*!< output buffer                    */
    unsigned char *out_ctr;     /*!< 64-bit outgoing message counter  */
    unsigned char *out_hdr;     /*!< start of record header           */
    unsigned char *out_len;     /*!< two-bytes message length field   */
    unsigned char *out_iv;      /*!< ivlen-byte IV                    */
    unsigned char *out_msg;     /*!< message contents (out_iv+ivlen)  */

    int out_msgtype;            /*!< record header: message type      */
    size_t out_msglen;          /*!< record header: message length    */
    size_t out_left;            /*!< amount of data not yet written   */

<<<<<<< HEAD
    unsigned char cur_out_ctr[8]; /*!<  Outgoing record sequence  number. */
=======
#if defined(MBEDTLS_SSL_PROTO_DTLS)
    uint16_t mtu;               /*!< path mtu, used to fragment outgoing messages */
#endif
>>>>>>> a1071a58

#if defined(MBEDTLS_ZLIB_SUPPORT)
    unsigned char *compress_buf;        /*!<  zlib data buffer        */
#endif
#if defined(MBEDTLS_SSL_CBC_RECORD_SPLITTING)
    signed char split_done;     /*!< current record already splitted? */
#endif

    /*
     * PKI layer
     */
    int client_auth;                    /*!<  flag for client auth.   */

    /*
     * User settings
     */
#if defined(MBEDTLS_X509_CRT_PARSE_C)
    char *hostname;             /*!< expected peer CN for verification
                                     (and SNI if available)                 */
#endif

#if defined(MBEDTLS_SSL_ALPN)
    const char *alpn_chosen;    /*!<  negotiated protocol                   */
#endif

    /*
     * Information for DTLS hello verify
     */
#if defined(MBEDTLS_SSL_DTLS_HELLO_VERIFY) && defined(MBEDTLS_SSL_SRV_C)
    unsigned char  *cli_id;         /*!<  transport-level ID of the client  */
    size_t          cli_id_len;     /*!<  length of cli_id                  */
#endif

    /*
     * Secure renegotiation
     */
    /* needed to know when to send extension on server */
    int secure_renegotiation;           /*!<  does peer support legacy or
                                              secure renegotiation           */
#if defined(MBEDTLS_SSL_RENEGOTIATION)
    size_t verify_data_len;             /*!<  length of verify data stored   */
    char own_verify_data[MBEDTLS_SSL_VERIFY_DATA_MAX_LEN]; /*!<  previous handshake verify data */
    char peer_verify_data[MBEDTLS_SSL_VERIFY_DATA_MAX_LEN]; /*!<  previous handshake verify data */
#endif
};

#if defined(MBEDTLS_SSL_HW_RECORD_ACCEL)

#define MBEDTLS_SSL_CHANNEL_OUTBOUND    0
#define MBEDTLS_SSL_CHANNEL_INBOUND     1

extern int (*mbedtls_ssl_hw_record_init)(mbedtls_ssl_context *ssl,
                const unsigned char *key_enc, const unsigned char *key_dec,
                size_t keylen,
                const unsigned char *iv_enc,  const unsigned char *iv_dec,
                size_t ivlen,
                const unsigned char *mac_enc, const unsigned char *mac_dec,
                size_t maclen);
extern int (*mbedtls_ssl_hw_record_activate)(mbedtls_ssl_context *ssl, int direction);
extern int (*mbedtls_ssl_hw_record_reset)(mbedtls_ssl_context *ssl);
extern int (*mbedtls_ssl_hw_record_write)(mbedtls_ssl_context *ssl);
extern int (*mbedtls_ssl_hw_record_read)(mbedtls_ssl_context *ssl);
extern int (*mbedtls_ssl_hw_record_finish)(mbedtls_ssl_context *ssl);
#endif /* MBEDTLS_SSL_HW_RECORD_ACCEL */

/**
 * \brief               Return the name of the ciphersuite associated with the
 *                      given ID
 *
 * \param ciphersuite_id SSL ciphersuite ID
 *
 * \return              a string containing the ciphersuite name
 */
const char *mbedtls_ssl_get_ciphersuite_name( const int ciphersuite_id );

/**
 * \brief               Return the ID of the ciphersuite associated with the
 *                      given name
 *
 * \param ciphersuite_name SSL ciphersuite name
 *
 * \return              the ID with the ciphersuite or 0 if not found
 */
int mbedtls_ssl_get_ciphersuite_id( const char *ciphersuite_name );

/**
 * \brief          Initialize an SSL context
 *                 Just makes the context ready for mbedtls_ssl_setup() or
 *                 mbedtls_ssl_free()
 *
 * \param ssl      SSL context
 */
void mbedtls_ssl_init( mbedtls_ssl_context *ssl );

/**
 * \brief          Set up an SSL context for use
 *
 * \note           No copy of the configuration context is made, it can be
 *                 shared by many mbedtls_ssl_context structures.
 *
 * \warning        The conf structure will be accessed during the session.
 *                 It must not be modified or freed as long as the session
 *                 is active.
 *
 * \warning        This function must be called exactly once per context.
 *                 Calling mbedtls_ssl_setup again is not supported, even
 *                 if no session is active.
 *
 * \param ssl      SSL context
 * \param conf     SSL configuration to use
 *
 * \return         0 if successful, or MBEDTLS_ERR_SSL_ALLOC_FAILED if
 *                 memory allocation failed
 */
int mbedtls_ssl_setup( mbedtls_ssl_context *ssl,
                       const mbedtls_ssl_config *conf );

/**
 * \brief          Reset an already initialized SSL context for re-use
 *                 while retaining application-set variables, function
 *                 pointers and data.
 *
 * \param ssl      SSL context
 * \return         0 if successful, or MBEDTLS_ERR_SSL_ALLOC_FAILED,
                   MBEDTLS_ERR_SSL_HW_ACCEL_FAILED or
 *                 MBEDTLS_ERR_SSL_COMPRESSION_FAILED
 */
int mbedtls_ssl_session_reset( mbedtls_ssl_context *ssl );

/**
 * \brief          Set the current endpoint type
 *
 * \param conf     SSL configuration
 * \param endpoint must be MBEDTLS_SSL_IS_CLIENT or MBEDTLS_SSL_IS_SERVER
 */
void mbedtls_ssl_conf_endpoint( mbedtls_ssl_config *conf, int endpoint );

/**
 * \brief           Set the transport type (TLS or DTLS).
 *                  Default: TLS
 *
 * \note            For DTLS, you must either provide a recv callback that
 *                  doesn't block, or one that handles timeouts, see
 *                  \c mbedtls_ssl_set_bio(). You also need to provide timer
 *                  callbacks with \c mbedtls_ssl_set_timer_cb().
 *
 * \param conf      SSL configuration
 * \param transport transport type:
 *                  MBEDTLS_SSL_TRANSPORT_STREAM for TLS,
 *                  MBEDTLS_SSL_TRANSPORT_DATAGRAM for DTLS.
 */
void mbedtls_ssl_conf_transport( mbedtls_ssl_config *conf, int transport );

/**
 * \brief          Set the certificate verification mode
 *                 Default: NONE on server, REQUIRED on client
 *
 * \param conf     SSL configuration
 * \param authmode can be:
 *
 *  MBEDTLS_SSL_VERIFY_NONE:      peer certificate is not checked
 *                        (default on server)
 *                        (insecure on client)
 *
 *  MBEDTLS_SSL_VERIFY_OPTIONAL:  peer certificate is checked, however the
 *                        handshake continues even if verification failed;
 *                        mbedtls_ssl_get_verify_result() can be called after the
 *                        handshake is complete.
 *
 *  MBEDTLS_SSL_VERIFY_REQUIRED:  peer *must* present a valid certificate,
 *                        handshake is aborted if verification failed.
 *                        (default on client)
 *
 * \note On client, MBEDTLS_SSL_VERIFY_REQUIRED is the recommended mode.
 * With MBEDTLS_SSL_VERIFY_OPTIONAL, the user needs to call mbedtls_ssl_get_verify_result() at
 * the right time(s), which may not be obvious, while REQUIRED always perform
 * the verification as soon as possible. For example, REQUIRED was protecting
 * against the "triple handshake" attack even before it was found.
 */
void mbedtls_ssl_conf_authmode( mbedtls_ssl_config *conf, int authmode );

#if defined(MBEDTLS_X509_CRT_PARSE_C)
/**
 * \brief          Set the verification callback (Optional).
 *
 *                 If set, the verify callback is called for each
 *                 certificate in the chain. For implementation
 *                 information, please see \c mbedtls_x509_crt_verify()
 *
 * \param conf     SSL configuration
 * \param f_vrfy   verification function
 * \param p_vrfy   verification parameter
 */
void mbedtls_ssl_conf_verify( mbedtls_ssl_config *conf,
                     int (*f_vrfy)(void *, mbedtls_x509_crt *, int, uint32_t *),
                     void *p_vrfy );
#endif /* MBEDTLS_X509_CRT_PARSE_C */

/**
 * \brief          Set the random number generator callback
 *
 * \param conf     SSL configuration
 * \param f_rng    RNG function
 * \param p_rng    RNG parameter
 */
void mbedtls_ssl_conf_rng( mbedtls_ssl_config *conf,
                  int (*f_rng)(void *, unsigned char *, size_t),
                  void *p_rng );

/**
 * \brief          Set the debug callback
 *
 *                 The callback has the following argument:
 *                 void *           opaque context for the callback
 *                 int              debug level
 *                 const char *     file name
 *                 int              line number
 *                 const char *     message
 *
 * \param conf     SSL configuration
 * \param f_dbg    debug function
 * \param p_dbg    debug parameter
 */
void mbedtls_ssl_conf_dbg( mbedtls_ssl_config *conf,
                  void (*f_dbg)(void *, int, const char *, int, const char *),
                  void  *p_dbg );

/**
 * \brief          Set the underlying BIO callbacks for write, read and
 *                 read-with-timeout.
 *
 * \param ssl      SSL context
 * \param p_bio    parameter (context) shared by BIO callbacks
 * \param f_send   write callback
 * \param f_recv   read callback
 * \param f_recv_timeout blocking read callback with timeout.
 *
 * \note           One of f_recv or f_recv_timeout can be NULL, in which case
 *                 the other is used. If both are non-NULL, f_recv_timeout is
 *                 used and f_recv is ignored (as if it were NULL).
 *
 * \note           The two most common use cases are:
 *                 - non-blocking I/O, f_recv != NULL, f_recv_timeout == NULL
 *                 - blocking I/O, f_recv == NULL, f_recv_timout != NULL
 *
 * \note           For DTLS, you need to provide either a non-NULL
 *                 f_recv_timeout callback, or a f_recv that doesn't block.
 *
 * \note           See the documentations of \c mbedtls_ssl_sent_t,
 *                 \c mbedtls_ssl_recv_t and \c mbedtls_ssl_recv_timeout_t for
 *                 the conventions those callbacks must follow.
 *
 * \note           On some platforms, net_sockets.c provides
 *                 \c mbedtls_net_send(), \c mbedtls_net_recv() and
 *                 \c mbedtls_net_recv_timeout() that are suitable to be used
 *                 here.
 */
void mbedtls_ssl_set_bio( mbedtls_ssl_context *ssl,
                          void *p_bio,
                          mbedtls_ssl_send_t *f_send,
                          mbedtls_ssl_recv_t *f_recv,
                          mbedtls_ssl_recv_timeout_t *f_recv_timeout );

#if defined(MBEDTLS_SSL_PROTO_DTLS)
/**
 * \brief          Set the Maximum Tranport Unit (MTU).
 *                 Special value: 0 means unset (no limit).
 *                 This represents the maximum size of a datagram payload
 *                 handled by the transport layer (usually UDP) as determined
 *                 by the network link and stack. In practice, this controls
 *                 the maximum size datagram the DTLS layer will pass to the
 *                 \c f_send() callback set using \c mbedtls_ssl_set_bio().
 *
 * \note           This can be called at any point during the connection, for
 *                 example when a PMTU estimate becomes available from other
 *                 sources, such as lower (or higher) protocol layers.
 *
 * \note           This only controls the size of the packets we send.
 *                 Client-side, you can request the server to use smaller
 *                 records with \c mbedtls_ssl_conf_max_frag_len().
 *
 * \note           If both a MTU and a maximum fragment length have been
 *                 configured (or negotiated with the peer), the resulting
 *                 lower limit (after translating the MTU setting to a limit
 *                 on the record content length) is used.
 *
 * \note           This can only be used to decrease the maximum size
 *                 of datagrams sent. It cannot be used to increase the
 *                 maximum size of records over the limit set by
 *                 #MBEDTLS_SSL_OUT_CONTENT_LEN.
 *
 * \note           Values lower than the current record layer expansion will
 *                 result in an error when trying to send data.
 *
 * \note           Using record compression together with a non-zero MTU value
 *                 will result in an error when trying to send data.
 *
 * \param ssl      SSL context
 * \param mtu      Value of the path MTU in bytes
 */
void mbedtls_ssl_set_mtu( mbedtls_ssl_context *ssl, uint16_t mtu );
#endif /* MBEDTLS_SSL_PROTO_DTLS */

/**
 * \brief          Set the timeout period for mbedtls_ssl_read()
 *                 (Default: no timeout.)
 *
 * \param conf     SSL configuration context
 * \param timeout  Timeout value in milliseconds.
 *                 Use 0 for no timeout (default).
 *
 * \note           With blocking I/O, this will only work if a non-NULL
 *                 \c f_recv_timeout was set with \c mbedtls_ssl_set_bio().
 *                 With non-blocking I/O, this will only work if timer
 *                 callbacks were set with \c mbedtls_ssl_set_timer_cb().
 *
 * \note           With non-blocking I/O, you may also skip this function
 *                 altogether and handle timeouts at the application layer.
 */
void mbedtls_ssl_conf_read_timeout( mbedtls_ssl_config *conf, uint32_t timeout );

/**
 * \brief          Set the timer callbacks (Mandatory for DTLS.)
 *
 * \param ssl      SSL context
 * \param p_timer  parameter (context) shared by timer callbacks
 * \param f_set_timer   set timer callback
 * \param f_get_timer   get timer callback. Must return:
 *
 * \note           See the documentation of \c mbedtls_ssl_set_timer_t and
 *                 \c mbedtls_ssl_get_timer_t for the conventions this pair of
 *                 callbacks must follow.
 *
 * \note           On some platforms, timing.c provides
 *                 \c mbedtls_timing_set_delay() and
 *                 \c mbedtls_timing_get_delay() that are suitable for using
 *                 here, except if using an event-driven style.
 *
 * \note           See also the "DTLS tutorial" article in our knowledge base.
 *                 https://tls.mbed.org/kb/how-to/dtls-tutorial
 */
void mbedtls_ssl_set_timer_cb( mbedtls_ssl_context *ssl,
                               void *p_timer,
                               mbedtls_ssl_set_timer_t *f_set_timer,
                               mbedtls_ssl_get_timer_t *f_get_timer );

/**
 * \brief           Callback type: generate and write session ticket
 *
 * \note            This describes what a callback implementation should do.
 *                  This callback should generate an encrypted and
 *                  authenticated ticket for the session and write it to the
 *                  output buffer. Here, ticket means the opaque ticket part
 *                  of the NewSessionTicket structure of RFC 5077.
 *
 * \param p_ticket  Context for the callback
 * \param session   SSL session to be written in the ticket
 * \param start     Start of the output buffer
 * \param end       End of the output buffer
 * \param tlen      On exit, holds the length written
 * \param lifetime  On exit, holds the lifetime of the ticket in seconds
 *
 * \return          0 if successful, or
 *                  a specific MBEDTLS_ERR_XXX code.
 */
typedef int mbedtls_ssl_ticket_write_t( void *p_ticket,
                                        const mbedtls_ssl_session *session,
                                        unsigned char *start,
                                        const unsigned char *end,
                                        size_t *tlen,
                                        uint32_t *lifetime );

#if defined(MBEDTLS_SSL_EXPORT_KEYS)
/**
 * \brief           Callback type: Export key block and master secret
 *
 * \note            This is required for certain uses of TLS, e.g. EAP-TLS
 *                  (RFC 5216) and Thread. The key pointers are ephemeral and
 *                  therefore must not be stored. The master secret and keys
 *                  should not be used directly except as an input to a key
 *                  derivation function.
 *
 * \param p_expkey  Context for the callback
 * \param ms        Pointer to master secret (fixed length: 48 bytes)
 * \param kb        Pointer to key block, see RFC 5246 section 6.3
 *                  (variable length: 2 * maclen + 2 * keylen + 2 * ivlen).
 * \param maclen    MAC length
 * \param keylen    Key length
 * \param ivlen     IV length
 *
 * \return          0 if successful, or
 *                  a specific MBEDTLS_ERR_XXX code.
 */
typedef int mbedtls_ssl_export_keys_t( void *p_expkey,
                                const unsigned char *ms,
                                const unsigned char *kb,
                                size_t maclen,
                                size_t keylen,
                                size_t ivlen );
#endif /* MBEDTLS_SSL_EXPORT_KEYS */

/**
 * \brief           Callback type: parse and load session ticket
 *
 * \note            This describes what a callback implementation should do.
 *                  This callback should parse a session ticket as generated
 *                  by the corresponding mbedtls_ssl_ticket_write_t function,
 *                  and, if the ticket is authentic and valid, load the
 *                  session.
 *
 * \note            The implementation is allowed to modify the first len
 *                  bytes of the input buffer, eg to use it as a temporary
 *                  area for the decrypted ticket contents.
 *
 * \param p_ticket  Context for the callback
 * \param session   SSL session to be loaded
 * \param buf       Start of the buffer containing the ticket
 * \param len       Length of the ticket.
 *
 * \return          0 if successful, or
 *                  MBEDTLS_ERR_SSL_INVALID_MAC if not authentic, or
 *                  MBEDTLS_ERR_SSL_SESSION_TICKET_EXPIRED if expired, or
 *                  any other non-zero code for other failures.
 */
typedef int mbedtls_ssl_ticket_parse_t( void *p_ticket,
                                        mbedtls_ssl_session *session,
                                        unsigned char *buf,
                                        size_t len );

#if defined(MBEDTLS_SSL_SESSION_TICKETS) && defined(MBEDTLS_SSL_SRV_C)
/**
 * \brief           Configure SSL session ticket callbacks (server only).
 *                  (Default: none.)
 *
 * \note            On server, session tickets are enabled by providing
 *                  non-NULL callbacks.
 *
 * \note            On client, use \c mbedtls_ssl_conf_session_tickets().
 *
 * \param conf      SSL configuration context
 * \param f_ticket_write    Callback for writing a ticket
 * \param f_ticket_parse    Callback for parsing a ticket
 * \param p_ticket          Context shared by the two callbacks
 */
void mbedtls_ssl_conf_session_tickets_cb( mbedtls_ssl_config *conf,
        mbedtls_ssl_ticket_write_t *f_ticket_write,
        mbedtls_ssl_ticket_parse_t *f_ticket_parse,
        void *p_ticket );
#endif /* MBEDTLS_SSL_SESSION_TICKETS && MBEDTLS_SSL_SRV_C */

#if defined(MBEDTLS_SSL_EXPORT_KEYS)
/**
 * \brief           Configure key export callback.
 *                  (Default: none.)
 *
 * \note            See \c mbedtls_ssl_export_keys_t.
 *
 * \param conf      SSL configuration context
 * \param f_export_keys     Callback for exporting keys
 * \param p_export_keys     Context for the callback
 */
void mbedtls_ssl_conf_export_keys_cb( mbedtls_ssl_config *conf,
        mbedtls_ssl_export_keys_t *f_export_keys,
        void *p_export_keys );
#endif /* MBEDTLS_SSL_EXPORT_KEYS */

#if defined(MBEDTLS_SSL_ASYNC_PRIVATE)
/**
 * \brief           Configure asynchronous private key operation callbacks.
 *
 * \param conf              SSL configuration context
 * \param f_async_sign      Callback to start a signature operation. See
 *                          the description of ::mbedtls_ssl_async_sign_t
 *                          for more information. This may be \c NULL if the
 *                          external processor does not support any signature
 *                          operation; in this case the private key object
 *                          associated with the certificate will be used.
 * \param f_async_decrypt   Callback to start a decryption operation. See
 *                          the description of ::mbedtls_ssl_async_decrypt_t
 *                          for more information. This may be \c NULL if the
 *                          external processor does not support any decryption
 *                          operation; in this case the private key object
 *                          associated with the certificate will be used.
 * \param f_async_resume    Callback to resume an asynchronous operation. See
 *                          the description of ::mbedtls_ssl_async_resume_t
 *                          for more information. This may not be \c NULL unless
 *                          \p f_async_sign and \p f_async_decrypt are both
 *                          \c NULL.
 * \param f_async_cancel    Callback to cancel an asynchronous operation. See
 *                          the description of ::mbedtls_ssl_async_cancel_t
 *                          for more information. This may be \c NULL if
 *                          no cleanup is needed.
 * \param config_data       A pointer to configuration data which can be
 *                          retrieved with
 *                          mbedtls_ssl_conf_get_async_config_data(). The
 *                          library stores this value without dereferencing it.
 */
void mbedtls_ssl_conf_async_private_cb( mbedtls_ssl_config *conf,
                                        mbedtls_ssl_async_sign_t *f_async_sign,
                                        mbedtls_ssl_async_decrypt_t *f_async_decrypt,
                                        mbedtls_ssl_async_resume_t *f_async_resume,
                                        mbedtls_ssl_async_cancel_t *f_async_cancel,
                                        void *config_data );

/**
 * \brief           Retrieve the configuration data set by
 *                  mbedtls_ssl_conf_async_private_cb().
 *
 * \param conf      SSL configuration context
 * \return          The configuration data set by
 *                  mbedtls_ssl_conf_async_private_cb().
 */
void *mbedtls_ssl_conf_get_async_config_data( const mbedtls_ssl_config *conf );

/**
 * \brief           Retrieve the asynchronous operation user context.
 *
 * \note            This function may only be called while a handshake
 *                  is in progress.
 *
 * \param ssl       The SSL context to access.
 *
 * \return          The asynchronous operation user context that was last
 *                  set during the current handshake. If
 *                  mbedtls_ssl_set_async_operation_data() has not yet been
 *                  called during the current handshake, this function returns
 *                  \c NULL.
 */
void *mbedtls_ssl_get_async_operation_data( const mbedtls_ssl_context *ssl );

/**
 * \brief           Retrieve the asynchronous operation user context.
 *
 * \note            This function may only be called while a handshake
 *                  is in progress.
 *
 * \param ssl       The SSL context to access.
 * \param ctx       The new value of the asynchronous operation user context.
 *                  Call mbedtls_ssl_get_async_operation_data() later during the
 *                  same handshake to retrieve this value.
 */
void mbedtls_ssl_set_async_operation_data( mbedtls_ssl_context *ssl,
                                 void *ctx );
#endif /* MBEDTLS_SSL_ASYNC_PRIVATE */

/**
 * \brief          Callback type: generate a cookie
 *
 * \param ctx      Context for the callback
 * \param p        Buffer to write to,
 *                 must be updated to point right after the cookie
 * \param end      Pointer to one past the end of the output buffer
 * \param info     Client ID info that was passed to
 *                 \c mbedtls_ssl_set_client_transport_id()
 * \param ilen     Length of info in bytes
 *
 * \return         The callback must return 0 on success,
 *                 or a negative error code.
 */
typedef int mbedtls_ssl_cookie_write_t( void *ctx,
                                unsigned char **p, unsigned char *end,
                                const unsigned char *info, size_t ilen );

/**
 * \brief          Callback type: verify a cookie
 *
 * \param ctx      Context for the callback
 * \param cookie   Cookie to verify
 * \param clen     Length of cookie
 * \param info     Client ID info that was passed to
 *                 \c mbedtls_ssl_set_client_transport_id()
 * \param ilen     Length of info in bytes
 *
 * \return         The callback must return 0 if cookie is valid,
 *                 or a negative error code.
 */
typedef int mbedtls_ssl_cookie_check_t( void *ctx,
                                const unsigned char *cookie, size_t clen,
                                const unsigned char *info, size_t ilen );

#if defined(MBEDTLS_SSL_DTLS_HELLO_VERIFY) && defined(MBEDTLS_SSL_SRV_C)
/**
 * \brief           Register callbacks for DTLS cookies
 *                  (Server only. DTLS only.)
 *
 *                  Default: dummy callbacks that fail, in order to force you to
 *                  register working callbacks (and initialize their context).
 *
 *                  To disable HelloVerifyRequest, register NULL callbacks.
 *
 * \warning         Disabling hello verification allows your server to be used
 *                  for amplification in DoS attacks against other hosts.
 *                  Only disable if you known this can't happen in your
 *                  particular environment.
 *
 * \note            See comments on \c mbedtls_ssl_handshake() about handling
 *                  the MBEDTLS_ERR_SSL_HELLO_VERIFY_REQUIRED that is expected
 *                  on the first handshake attempt when this is enabled.
 *
 * \note            This is also necessary to handle client reconnection from
 *                  the same port as described in RFC 6347 section 4.2.8 (only
 *                  the variant with cookies is supported currently). See
 *                  comments on \c mbedtls_ssl_read() for details.
 *
 * \param conf              SSL configuration
 * \param f_cookie_write    Cookie write callback
 * \param f_cookie_check    Cookie check callback
 * \param p_cookie          Context for both callbacks
 */
void mbedtls_ssl_conf_dtls_cookies( mbedtls_ssl_config *conf,
                           mbedtls_ssl_cookie_write_t *f_cookie_write,
                           mbedtls_ssl_cookie_check_t *f_cookie_check,
                           void *p_cookie );

/**
 * \brief          Set client's transport-level identification info.
 *                 (Server only. DTLS only.)
 *
 *                 This is usually the IP address (and port), but could be
 *                 anything identify the client depending on the underlying
 *                 network stack. Used for HelloVerifyRequest with DTLS.
 *                 This is *not* used to route the actual packets.
 *
 * \param ssl      SSL context
 * \param info     Transport-level info identifying the client (eg IP + port)
 * \param ilen     Length of info in bytes
 *
 * \note           An internal copy is made, so the info buffer can be reused.
 *
 * \return         0 on success,
 *                 MBEDTLS_ERR_SSL_BAD_INPUT_DATA if used on client,
 *                 MBEDTLS_ERR_SSL_ALLOC_FAILED if out of memory.
 */
int mbedtls_ssl_set_client_transport_id( mbedtls_ssl_context *ssl,
                                 const unsigned char *info,
                                 size_t ilen );

#endif /* MBEDTLS_SSL_DTLS_HELLO_VERIFY && MBEDTLS_SSL_SRV_C */

#if defined(MBEDTLS_SSL_DTLS_ANTI_REPLAY)
/**
 * \brief          Enable or disable anti-replay protection for DTLS.
 *                 (DTLS only, no effect on TLS.)
 *                 Default: enabled.
 *
 * \param conf     SSL configuration
 * \param mode     MBEDTLS_SSL_ANTI_REPLAY_ENABLED or MBEDTLS_SSL_ANTI_REPLAY_DISABLED.
 *
 * \warning        Disabling this is a security risk unless the application
 *                 protocol handles duplicated packets in a safe way. You
 *                 should not disable this without careful consideration.
 *                 However, if your application already detects duplicated
 *                 packets and needs information about them to adjust its
 *                 transmission strategy, then you'll want to disable this.
 */
void mbedtls_ssl_conf_dtls_anti_replay( mbedtls_ssl_config *conf, char mode );
#endif /* MBEDTLS_SSL_DTLS_ANTI_REPLAY */

#if defined(MBEDTLS_SSL_DTLS_BADMAC_LIMIT)
/**
 * \brief          Set a limit on the number of records with a bad MAC
 *                 before terminating the connection.
 *                 (DTLS only, no effect on TLS.)
 *                 Default: 0 (disabled).
 *
 * \param conf     SSL configuration
 * \param limit    Limit, or 0 to disable.
 *
 * \note           If the limit is N, then the connection is terminated when
 *                 the Nth non-authentic record is seen.
 *
 * \note           Records with an invalid header are not counted, only the
 *                 ones going through the authentication-decryption phase.
 *
 * \note           This is a security trade-off related to the fact that it's
 *                 often relatively easy for an active attacker ot inject UDP
 *                 datagrams. On one hand, setting a low limit here makes it
 *                 easier for such an attacker to forcibly terminated a
 *                 connection. On the other hand, a high limit or no limit
 *                 might make us waste resources checking authentication on
 *                 many bogus packets.
 */
void mbedtls_ssl_conf_dtls_badmac_limit( mbedtls_ssl_config *conf, unsigned limit );
#endif /* MBEDTLS_SSL_DTLS_BADMAC_LIMIT */

#if defined(MBEDTLS_SSL_PROTO_DTLS)

/**
 * \brief          Allow or disallow packing of multiple handshake records
 *                 within a single datagram.
 *
 * \param ssl           The SSL context to configure.
 * \param allow_packing This determines whether datagram packing may
 *                      be used or not. A value of \c 0 means that every
 *                      record will be sent in a separate datagram; a
 *                      value of \c 1 means that, if space permits,
 *                      multiple handshake messages (including CCS) belonging to
 *                      a single flight may be packed within a single datagram.
 *
 * \note           This is enabled by default and should only be disabled
 *                 for test purposes, or if datagram packing causes
 *                 interoperability issues with peers that don't support it.
 *
 * \note           Allowing datagram packing reduces the network load since
 *                 there's less overhead if multiple messages share the same
 *                 datagram. Also, it increases the handshake efficiency
 *                 since messages belonging to a single datagram will not
 *                 be reordered in transit, and so future message buffering
 *                 or flight retransmission (if no buffering is used) as
 *                 means to deal with reordering are needed less frequently.
 *
 * \note           Application datagrams are not affected by this option and
 *                 are currently always sent in separate datagrams.
 *
 */
void mbedtls_ssl_conf_datagram_packing( mbedtls_ssl_context *ssl,
                                        unsigned allow_packing );

/**
 * \brief          Set retransmit timeout values for the DTLS handshake.
 *                 (DTLS only, no effect on TLS.)
 *
 * \param conf     SSL configuration
 * \param min      Initial timeout value in milliseconds.
 *                 Default: 1000 (1 second).
 * \param max      Maximum timeout value in milliseconds.
 *                 Default: 60000 (60 seconds).
 *
 * \note           Default values are from RFC 6347 section 4.2.4.1.
 *
 * \note           The 'min' value should typically be slightly above the
 *                 expected round-trip time to your peer, plus whatever time
 *                 it takes for the peer to process the message. For example,
 *                 if your RTT is about 600ms and you peer needs up to 1s to
 *                 do the cryptographic operations in the handshake, then you
 *                 should set 'min' slightly above 1600. Lower values of 'min'
 *                 might cause spurious resends which waste network resources,
 *                 while larger value of 'min' will increase overall latency
 *                 on unreliable network links.
 *
 * \note           The more unreliable your network connection is, the larger
 *                 your max / min ratio needs to be in order to achieve
 *                 reliable handshakes.
 *
 * \note           Messages are retransmitted up to log2(ceil(max/min)) times.
 *                 For example, if min = 1s and max = 5s, the retransmit plan
 *                 goes: send ... 1s -> resend ... 2s -> resend ... 4s ->
 *                 resend ... 5s -> give up and return a timeout error.
 */
void mbedtls_ssl_conf_handshake_timeout( mbedtls_ssl_config *conf, uint32_t min, uint32_t max );
#endif /* MBEDTLS_SSL_PROTO_DTLS */

#if defined(MBEDTLS_SSL_SRV_C)
/**
 * \brief          Set the session cache callbacks (server-side only)
 *                 If not set, no session resuming is done (except if session
 *                 tickets are enabled too).
 *
 *                 The session cache has the responsibility to check for stale
 *                 entries based on timeout. See RFC 5246 for recommendations.
 *
 *                 Warning: session.peer_cert is cleared by the SSL/TLS layer on
 *                 connection shutdown, so do not cache the pointer! Either set
 *                 it to NULL or make a full copy of the certificate.
 *
 *                 The get callback is called once during the initial handshake
 *                 to enable session resuming. The get function has the
 *                 following parameters: (void *parameter, mbedtls_ssl_session *session)
 *                 If a valid entry is found, it should fill the master of
 *                 the session object with the cached values and return 0,
 *                 return 1 otherwise. Optionally peer_cert can be set as well
 *                 if it is properly present in cache entry.
 *
 *                 The set callback is called once during the initial handshake
 *                 to enable session resuming after the entire handshake has
 *                 been finished. The set function has the following parameters:
 *                 (void *parameter, const mbedtls_ssl_session *session). The function
 *                 should create a cache entry for future retrieval based on
 *                 the data in the session structure and should keep in mind
 *                 that the mbedtls_ssl_session object presented (and all its referenced
 *                 data) is cleared by the SSL/TLS layer when the connection is
 *                 terminated. It is recommended to add metadata to determine if
 *                 an entry is still valid in the future. Return 0 if
 *                 successfully cached, return 1 otherwise.
 *
 * \param conf           SSL configuration
 * \param p_cache        parmater (context) for both callbacks
 * \param f_get_cache    session get callback
 * \param f_set_cache    session set callback
 */
void mbedtls_ssl_conf_session_cache( mbedtls_ssl_config *conf,
        void *p_cache,
        int (*f_get_cache)(void *, mbedtls_ssl_session *),
        int (*f_set_cache)(void *, const mbedtls_ssl_session *) );
#endif /* MBEDTLS_SSL_SRV_C */

#if defined(MBEDTLS_SSL_CLI_C)
/**
 * \brief          Request resumption of session (client-side only)
 *                 Session data is copied from presented session structure.
 *
 * \param ssl      SSL context
 * \param session  session context
 *
 * \return         0 if successful,
 *                 MBEDTLS_ERR_SSL_ALLOC_FAILED if memory allocation failed,
 *                 MBEDTLS_ERR_SSL_BAD_INPUT_DATA if used server-side or
 *                 arguments are otherwise invalid
 *
 * \sa             mbedtls_ssl_get_session()
 */
int mbedtls_ssl_set_session( mbedtls_ssl_context *ssl, const mbedtls_ssl_session *session );
#endif /* MBEDTLS_SSL_CLI_C */

/**
 * \brief               Set the list of allowed ciphersuites and the preference
 *                      order. First in the list has the highest preference.
 *                      (Overrides all version-specific lists)
 *
 *                      The ciphersuites array is not copied, and must remain
 *                      valid for the lifetime of the ssl_config.
 *
 *                      Note: The server uses its own preferences
 *                      over the preference of the client unless
 *                      MBEDTLS_SSL_SRV_RESPECT_CLIENT_PREFERENCE is defined!
 *
 * \param conf          SSL configuration
 * \param ciphersuites  0-terminated list of allowed ciphersuites
 */
void mbedtls_ssl_conf_ciphersuites( mbedtls_ssl_config *conf,
                                   const int *ciphersuites );

/**
 * \brief               Set the list of allowed ciphersuites and the
 *                      preference order for a specific version of the protocol.
 *                      (Only useful on the server side)
 *
 *                      The ciphersuites array is not copied, and must remain
 *                      valid for the lifetime of the ssl_config.
 *
 * \param conf          SSL configuration
 * \param ciphersuites  0-terminated list of allowed ciphersuites
 * \param major         Major version number (only MBEDTLS_SSL_MAJOR_VERSION_3
 *                      supported)
 * \param minor         Minor version number (MBEDTLS_SSL_MINOR_VERSION_0,
 *                      MBEDTLS_SSL_MINOR_VERSION_1 and MBEDTLS_SSL_MINOR_VERSION_2,
 *                      MBEDTLS_SSL_MINOR_VERSION_3 supported)
 *
 * \note                With DTLS, use MBEDTLS_SSL_MINOR_VERSION_2 for DTLS 1.0
 *                      and MBEDTLS_SSL_MINOR_VERSION_3 for DTLS 1.2
 */
void mbedtls_ssl_conf_ciphersuites_for_version( mbedtls_ssl_config *conf,
                                       const int *ciphersuites,
                                       int major, int minor );

#if defined(MBEDTLS_X509_CRT_PARSE_C)
/**
 * \brief          Set the X.509 security profile used for verification
 *
 * \note           The restrictions are enforced for all certificates in the
 *                 chain. However, signatures in the handshake are not covered
 *                 by this setting but by \b mbedtls_ssl_conf_sig_hashes().
 *
 * \param conf     SSL configuration
 * \param profile  Profile to use
 */
void mbedtls_ssl_conf_cert_profile( mbedtls_ssl_config *conf,
                                    const mbedtls_x509_crt_profile *profile );

/**
 * \brief          Set the data required to verify peer certificate
 *
 * \note           See \c mbedtls_x509_crt_verify() for notes regarding the
 *                 parameters ca_chain (maps to trust_ca for that function)
 *                 and ca_crl.
 *
 * \param conf     SSL configuration
 * \param ca_chain trusted CA chain (meaning all fully trusted top-level CAs)
 * \param ca_crl   trusted CA CRLs
 */
void mbedtls_ssl_conf_ca_chain( mbedtls_ssl_config *conf,
                               mbedtls_x509_crt *ca_chain,
                               mbedtls_x509_crl *ca_crl );

/**
 * \brief          Set own certificate chain and private key
 *
 * \note           own_cert should contain in order from the bottom up your
 *                 certificate chain. The top certificate (self-signed)
 *                 can be omitted.
 *
 * \note           On server, this function can be called multiple times to
 *                 provision more than one cert/key pair (eg one ECDSA, one
 *                 RSA with SHA-256, one RSA with SHA-1). An adequate
 *                 certificate will be selected according to the client's
 *                 advertised capabilities. In case mutliple certificates are
 *                 adequate, preference is given to the one set by the first
 *                 call to this function, then second, etc.
 *
 * \note           On client, only the first call has any effect. That is,
 *                 only one client certificate can be provisioned. The
 *                 server's preferences in its CertficateRequest message will
 *                 be ignored and our only cert will be sent regardless of
 *                 whether it matches those preferences - the server can then
 *                 decide what it wants to do with it.
 *
 * \param conf     SSL configuration
 * \param own_cert own public certificate chain
 * \param pk_key   own private key
 *
 * \return         0 on success or MBEDTLS_ERR_SSL_ALLOC_FAILED
 */
int mbedtls_ssl_conf_own_cert( mbedtls_ssl_config *conf,
                              mbedtls_x509_crt *own_cert,
                              mbedtls_pk_context *pk_key );
#endif /* MBEDTLS_X509_CRT_PARSE_C */

#if defined(MBEDTLS_KEY_EXCHANGE__SOME__PSK_ENABLED)
/**
 * \brief          Set the Pre Shared Key (PSK) and the expected identity name
 *
 * \note           This is mainly useful for clients. Servers will usually
 *                 want to use \c mbedtls_ssl_conf_psk_cb() instead.
 *
 * \note           Currently clients can only register one pre-shared key.
 *                 In other words, the servers' identity hint is ignored.
 *                 Support for setting multiple PSKs on clients and selecting
 *                 one based on the identity hint is not a planned feature but
 *                 feedback is welcomed.
 *
 * \param conf     SSL configuration
 * \param psk      pointer to the pre-shared key
 * \param psk_len  pre-shared key length
 * \param psk_identity      pointer to the pre-shared key identity
 * \param psk_identity_len  identity key length
 *
 * \return         0 if successful or MBEDTLS_ERR_SSL_ALLOC_FAILED
 */
int mbedtls_ssl_conf_psk( mbedtls_ssl_config *conf,
                const unsigned char *psk, size_t psk_len,
                const unsigned char *psk_identity, size_t psk_identity_len );


/**
 * \brief          Set the Pre Shared Key (PSK) for the current handshake
 *
 * \note           This should only be called inside the PSK callback,
 *                 ie the function passed to \c mbedtls_ssl_conf_psk_cb().
 *
 * \param ssl      SSL context
 * \param psk      pointer to the pre-shared key
 * \param psk_len  pre-shared key length
 *
 * \return         0 if successful or MBEDTLS_ERR_SSL_ALLOC_FAILED
 */
int mbedtls_ssl_set_hs_psk( mbedtls_ssl_context *ssl,
                            const unsigned char *psk, size_t psk_len );

/**
 * \brief          Set the PSK callback (server-side only).
 *
 *                 If set, the PSK callback is called for each
 *                 handshake where a PSK ciphersuite was negotiated.
 *                 The caller provides the identity received and wants to
 *                 receive the actual PSK data and length.
 *
 *                 The callback has the following parameters: (void *parameter,
 *                 mbedtls_ssl_context *ssl, const unsigned char *psk_identity,
 *                 size_t identity_len)
 *                 If a valid PSK identity is found, the callback should use
 *                 \c mbedtls_ssl_set_hs_psk() on the ssl context to set the
 *                 correct PSK and return 0.
 *                 Any other return value will result in a denied PSK identity.
 *
 * \note           If you set a PSK callback using this function, then you
 *                 don't need to set a PSK key and identity using
 *                 \c mbedtls_ssl_conf_psk().
 *
 * \param conf     SSL configuration
 * \param f_psk    PSK identity function
 * \param p_psk    PSK identity parameter
 */
void mbedtls_ssl_conf_psk_cb( mbedtls_ssl_config *conf,
                     int (*f_psk)(void *, mbedtls_ssl_context *, const unsigned char *,
                                  size_t),
                     void *p_psk );
#endif /* MBEDTLS_KEY_EXCHANGE__SOME__PSK_ENABLED */

#if defined(MBEDTLS_DHM_C) && defined(MBEDTLS_SSL_SRV_C)

#if !defined(MBEDTLS_DEPRECATED_REMOVED)

#if defined(MBEDTLS_DEPRECATED_WARNING)
#define MBEDTLS_DEPRECATED    __attribute__((deprecated))
#else
#define MBEDTLS_DEPRECATED
#endif

/**
 * \brief          Set the Diffie-Hellman public P and G values,
 *                 read as hexadecimal strings (server-side only)
 *                 (Default values: MBEDTLS_DHM_RFC3526_MODP_2048_[PG])
 *
 * \param conf     SSL configuration
 * \param dhm_P    Diffie-Hellman-Merkle modulus
 * \param dhm_G    Diffie-Hellman-Merkle generator
 *
 * \deprecated     Superseded by \c mbedtls_ssl_conf_dh_param_bin.
 *
 * \return         0 if successful
 */
MBEDTLS_DEPRECATED int mbedtls_ssl_conf_dh_param( mbedtls_ssl_config *conf,
                                                  const char *dhm_P,
                                                  const char *dhm_G );

#endif /* MBEDTLS_DEPRECATED_REMOVED */

/**
 * \brief          Set the Diffie-Hellman public P and G values
 *                 from big-endian binary presentations.
 *                 (Default values: MBEDTLS_DHM_RFC3526_MODP_2048_[PG]_BIN)
 *
 * \param conf     SSL configuration
 * \param dhm_P    Diffie-Hellman-Merkle modulus in big-endian binary form
 * \param P_len    Length of DHM modulus
 * \param dhm_G    Diffie-Hellman-Merkle generator in big-endian binary form
 * \param G_len    Length of DHM generator
 *
 * \return         0 if successful
 */
int mbedtls_ssl_conf_dh_param_bin( mbedtls_ssl_config *conf,
                                   const unsigned char *dhm_P, size_t P_len,
                                   const unsigned char *dhm_G,  size_t G_len );

/**
 * \brief          Set the Diffie-Hellman public P and G values,
 *                 read from existing context (server-side only)
 *
 * \param conf     SSL configuration
 * \param dhm_ctx  Diffie-Hellman-Merkle context
 *
 * \return         0 if successful
 */
int mbedtls_ssl_conf_dh_param_ctx( mbedtls_ssl_config *conf, mbedtls_dhm_context *dhm_ctx );
#endif /* MBEDTLS_DHM_C && defined(MBEDTLS_SSL_SRV_C) */

#if defined(MBEDTLS_DHM_C) && defined(MBEDTLS_SSL_CLI_C)
/**
 * \brief          Set the minimum length for Diffie-Hellman parameters.
 *                 (Client-side only.)
 *                 (Default: 1024 bits.)
 *
 * \param conf     SSL configuration
 * \param bitlen   Minimum bit length of the DHM prime
 */
void mbedtls_ssl_conf_dhm_min_bitlen( mbedtls_ssl_config *conf,
                                      unsigned int bitlen );
#endif /* MBEDTLS_DHM_C && MBEDTLS_SSL_CLI_C */

#if defined(MBEDTLS_ECP_C)
/**
 * \brief          Set the allowed curves in order of preference.
 *                 (Default: all defined curves.)
 *
 *                 On server: this only affects selection of the ECDHE curve;
 *                 the curves used for ECDH and ECDSA are determined by the
 *                 list of available certificates instead.
 *
 *                 On client: this affects the list of curves offered for any
 *                 use. The server can override our preference order.
 *
 *                 Both sides: limits the set of curves accepted for use in
 *                 ECDHE and in the peer's end-entity certificate.
 *
 * \note           This has no influence on which curves are allowed inside the
 *                 certificate chains, see \c mbedtls_ssl_conf_cert_profile()
 *                 for that. For the end-entity certificate however, the key
 *                 will be accepted only if it is allowed both by this list
 *                 and by the cert profile.
 *
 * \note           This list should be ordered by decreasing preference
 *                 (preferred curve first).
 *
 * \param conf     SSL configuration
 * \param curves   Ordered list of allowed curves,
 *                 terminated by MBEDTLS_ECP_DP_NONE.
 */
void mbedtls_ssl_conf_curves( mbedtls_ssl_config *conf,
                              const mbedtls_ecp_group_id *curves );
#endif /* MBEDTLS_ECP_C */

#if defined(MBEDTLS_KEY_EXCHANGE__WITH_CERT__ENABLED)
/**
 * \brief          Set the allowed hashes for signatures during the handshake.
 *                 (Default: all available hashes except MD5.)
 *
 * \note           This only affects which hashes are offered and can be used
 *                 for signatures during the handshake. Hashes for message
 *                 authentication and the TLS PRF are controlled by the
 *                 ciphersuite, see \c mbedtls_ssl_conf_ciphersuites(). Hashes
 *                 used for certificate signature are controlled by the
 *                 verification profile, see \c mbedtls_ssl_conf_cert_profile().
 *
 * \note           This list should be ordered by decreasing preference
 *                 (preferred hash first).
 *
 * \param conf     SSL configuration
 * \param hashes   Ordered list of allowed signature hashes,
 *                 terminated by \c MBEDTLS_MD_NONE.
 */
void mbedtls_ssl_conf_sig_hashes( mbedtls_ssl_config *conf,
                                  const int *hashes );
#endif /* MBEDTLS_KEY_EXCHANGE__WITH_CERT__ENABLED */

#if defined(MBEDTLS_X509_CRT_PARSE_C)
/**
 * \brief          Set or reset the hostname to check against the received
 *                 server certificate. It sets the ServerName TLS extension,
 *                 too, if that extension is enabled. (client-side only)
 *
 * \param ssl      SSL context
 * \param hostname the server hostname, may be NULL to clear hostname

 * \note           Maximum hostname length MBEDTLS_SSL_MAX_HOST_NAME_LEN.
 *
 * \return         0 if successful, MBEDTLS_ERR_SSL_ALLOC_FAILED on
 *                 allocation failure, MBEDTLS_ERR_SSL_BAD_INPUT_DATA on
 *                 too long input hostname.
 *
 *                 Hostname set to the one provided on success (cleared
 *                 when NULL). On allocation failure hostname is cleared.
 *                 On too long input failure, old hostname is unchanged.
 */
int mbedtls_ssl_set_hostname( mbedtls_ssl_context *ssl, const char *hostname );
#endif /* MBEDTLS_X509_CRT_PARSE_C */

#if defined(MBEDTLS_SSL_SERVER_NAME_INDICATION)
/**
 * \brief          Set own certificate and key for the current handshake
 *
 * \note           Same as \c mbedtls_ssl_conf_own_cert() but for use within
 *                 the SNI callback.
 *
 * \param ssl      SSL context
 * \param own_cert own public certificate chain
 * \param pk_key   own private key
 *
 * \return         0 on success or MBEDTLS_ERR_SSL_ALLOC_FAILED
 */
int mbedtls_ssl_set_hs_own_cert( mbedtls_ssl_context *ssl,
                                 mbedtls_x509_crt *own_cert,
                                 mbedtls_pk_context *pk_key );

/**
 * \brief          Set the data required to verify peer certificate for the
 *                 current handshake
 *
 * \note           Same as \c mbedtls_ssl_conf_ca_chain() but for use within
 *                 the SNI callback.
 *
 * \param ssl      SSL context
 * \param ca_chain trusted CA chain (meaning all fully trusted top-level CAs)
 * \param ca_crl   trusted CA CRLs
 */
void mbedtls_ssl_set_hs_ca_chain( mbedtls_ssl_context *ssl,
                                  mbedtls_x509_crt *ca_chain,
                                  mbedtls_x509_crl *ca_crl );

/**
 * \brief          Set authmode for the current handshake.
 *
 * \note           Same as \c mbedtls_ssl_conf_authmode() but for use within
 *                 the SNI callback.
 *
 * \param ssl      SSL context
 * \param authmode MBEDTLS_SSL_VERIFY_NONE, MBEDTLS_SSL_VERIFY_OPTIONAL or
 *                 MBEDTLS_SSL_VERIFY_REQUIRED
 */
void mbedtls_ssl_set_hs_authmode( mbedtls_ssl_context *ssl,
                                  int authmode );

/**
 * \brief          Set server side ServerName TLS extension callback
 *                 (optional, server-side only).
 *
 *                 If set, the ServerName callback is called whenever the
 *                 server receives a ServerName TLS extension from the client
 *                 during a handshake. The ServerName callback has the
 *                 following parameters: (void *parameter, mbedtls_ssl_context *ssl,
 *                 const unsigned char *hostname, size_t len). If a suitable
 *                 certificate is found, the callback must set the
 *                 certificate(s) and key(s) to use with \c
 *                 mbedtls_ssl_set_hs_own_cert() (can be called repeatedly),
 *                 and may optionally adjust the CA and associated CRL with \c
 *                 mbedtls_ssl_set_hs_ca_chain() as well as the client
 *                 authentication mode with \c mbedtls_ssl_set_hs_authmode(),
 *                 then must return 0. If no matching name is found, the
 *                 callback must either set a default cert, or
 *                 return non-zero to abort the handshake at this point.
 *
 * \param conf     SSL configuration
 * \param f_sni    verification function
 * \param p_sni    verification parameter
 */
void mbedtls_ssl_conf_sni( mbedtls_ssl_config *conf,
                  int (*f_sni)(void *, mbedtls_ssl_context *, const unsigned char *,
                               size_t),
                  void *p_sni );
#endif /* MBEDTLS_SSL_SERVER_NAME_INDICATION */

#if defined(MBEDTLS_KEY_EXCHANGE_ECJPAKE_ENABLED)
/**
 * \brief          Set the EC J-PAKE password for current handshake.
 *
 * \note           An internal copy is made, and destroyed as soon as the
 *                 handshake is completed, or when the SSL context is reset or
 *                 freed.
 *
 * \note           The SSL context needs to be already set up. The right place
 *                 to call this function is between \c mbedtls_ssl_setup() or
 *                 \c mbedtls_ssl_reset() and \c mbedtls_ssl_handshake().
 *
 * \param ssl      SSL context
 * \param pw       EC J-PAKE password (pre-shared secret)
 * \param pw_len   length of pw in bytes
 *
 * \return         0 on success, or a negative error code.
 */
int mbedtls_ssl_set_hs_ecjpake_password( mbedtls_ssl_context *ssl,
                                         const unsigned char *pw,
                                         size_t pw_len );
#endif /*MBEDTLS_KEY_EXCHANGE_ECJPAKE_ENABLED */

#if defined(MBEDTLS_SSL_ALPN)
/**
 * \brief          Set the supported Application Layer Protocols.
 *
 * \param conf     SSL configuration
 * \param protos   Pointer to a NULL-terminated list of supported protocols,
 *                 in decreasing preference order. The pointer to the list is
 *                 recorded by the library for later reference as required, so
 *                 the lifetime of the table must be atleast as long as the
 *                 lifetime of the SSL configuration structure.
 *
 * \return         0 on success, or MBEDTLS_ERR_SSL_BAD_INPUT_DATA.
 */
int mbedtls_ssl_conf_alpn_protocols( mbedtls_ssl_config *conf, const char **protos );

/**
 * \brief          Get the name of the negotiated Application Layer Protocol.
 *                 This function should be called after the handshake is
 *                 completed.
 *
 * \param ssl      SSL context
 *
 * \return         Protcol name, or NULL if no protocol was negotiated.
 */
const char *mbedtls_ssl_get_alpn_protocol( const mbedtls_ssl_context *ssl );
#endif /* MBEDTLS_SSL_ALPN */

/**
 * \brief          Set the maximum supported version sent from the client side
 *                 and/or accepted at the server side
 *                 (Default: MBEDTLS_SSL_MAX_MAJOR_VERSION, MBEDTLS_SSL_MAX_MINOR_VERSION)
 *
 * \note           This ignores ciphersuites from higher versions.
 *
 * \note           With DTLS, use MBEDTLS_SSL_MINOR_VERSION_2 for DTLS 1.0 and
 *                 MBEDTLS_SSL_MINOR_VERSION_3 for DTLS 1.2
 *
 * \param conf     SSL configuration
 * \param major    Major version number (only MBEDTLS_SSL_MAJOR_VERSION_3 supported)
 * \param minor    Minor version number (MBEDTLS_SSL_MINOR_VERSION_0,
 *                 MBEDTLS_SSL_MINOR_VERSION_1 and MBEDTLS_SSL_MINOR_VERSION_2,
 *                 MBEDTLS_SSL_MINOR_VERSION_3 supported)
 */
void mbedtls_ssl_conf_max_version( mbedtls_ssl_config *conf, int major, int minor );

/**
 * \brief          Set the minimum accepted SSL/TLS protocol version
 *                 (Default: TLS 1.0)
 *
 * \note           Input outside of the SSL_MAX_XXXXX_VERSION and
 *                 SSL_MIN_XXXXX_VERSION range is ignored.
 *
 * \note           MBEDTLS_SSL_MINOR_VERSION_0 (SSL v3) should be avoided.
 *
 * \note           With DTLS, use MBEDTLS_SSL_MINOR_VERSION_2 for DTLS 1.0 and
 *                 MBEDTLS_SSL_MINOR_VERSION_3 for DTLS 1.2
 *
 * \param conf     SSL configuration
 * \param major    Major version number (only MBEDTLS_SSL_MAJOR_VERSION_3 supported)
 * \param minor    Minor version number (MBEDTLS_SSL_MINOR_VERSION_0,
 *                 MBEDTLS_SSL_MINOR_VERSION_1 and MBEDTLS_SSL_MINOR_VERSION_2,
 *                 MBEDTLS_SSL_MINOR_VERSION_3 supported)
 */
void mbedtls_ssl_conf_min_version( mbedtls_ssl_config *conf, int major, int minor );

#if defined(MBEDTLS_SSL_FALLBACK_SCSV) && defined(MBEDTLS_SSL_CLI_C)
/**
 * \brief          Set the fallback flag (client-side only).
 *                 (Default: MBEDTLS_SSL_IS_NOT_FALLBACK).
 *
 * \note           Set to MBEDTLS_SSL_IS_FALLBACK when preparing a fallback
 *                 connection, that is a connection with max_version set to a
 *                 lower value than the value you're willing to use. Such
 *                 fallback connections are not recommended but are sometimes
 *                 necessary to interoperate with buggy (version-intolerant)
 *                 servers.
 *
 * \warning        You should NOT set this to MBEDTLS_SSL_IS_FALLBACK for
 *                 non-fallback connections! This would appear to work for a
 *                 while, then cause failures when the server is upgraded to
 *                 support a newer TLS version.
 *
 * \param conf     SSL configuration
 * \param fallback MBEDTLS_SSL_IS_NOT_FALLBACK or MBEDTLS_SSL_IS_FALLBACK
 */
void mbedtls_ssl_conf_fallback( mbedtls_ssl_config *conf, char fallback );
#endif /* MBEDTLS_SSL_FALLBACK_SCSV && MBEDTLS_SSL_CLI_C */

#if defined(MBEDTLS_SSL_ENCRYPT_THEN_MAC)
/**
 * \brief           Enable or disable Encrypt-then-MAC
 *                  (Default: MBEDTLS_SSL_ETM_ENABLED)
 *
 * \note            This should always be enabled, it is a security
 *                  improvement, and should not cause any interoperability
 *                  issue (used only if the peer supports it too).
 *
 * \param conf      SSL configuration
 * \param etm       MBEDTLS_SSL_ETM_ENABLED or MBEDTLS_SSL_ETM_DISABLED
 */
void mbedtls_ssl_conf_encrypt_then_mac( mbedtls_ssl_config *conf, char etm );
#endif /* MBEDTLS_SSL_ENCRYPT_THEN_MAC */

#if defined(MBEDTLS_SSL_EXTENDED_MASTER_SECRET)
/**
 * \brief           Enable or disable Extended Master Secret negotiation.
 *                  (Default: MBEDTLS_SSL_EXTENDED_MS_ENABLED)
 *
 * \note            This should always be enabled, it is a security fix to the
 *                  protocol, and should not cause any interoperability issue
 *                  (used only if the peer supports it too).
 *
 * \param conf      SSL configuration
 * \param ems       MBEDTLS_SSL_EXTENDED_MS_ENABLED or MBEDTLS_SSL_EXTENDED_MS_DISABLED
 */
void mbedtls_ssl_conf_extended_master_secret( mbedtls_ssl_config *conf, char ems );
#endif /* MBEDTLS_SSL_EXTENDED_MASTER_SECRET */

#if defined(MBEDTLS_ARC4_C)
/**
 * \brief          Disable or enable support for RC4
 *                 (Default: MBEDTLS_SSL_ARC4_DISABLED)
 *
 * \warning        Use of RC4 in DTLS/TLS has been prohibited by RFC 7465
 *                 for security reasons. Use at your own risk.
 *
 * \note           This function is deprecated and will likely be removed in
 *                 a future version of the library.
 *                 RC4 is disabled by default at compile time and needs to be
 *                 actively enabled for use with legacy systems.
 *
 * \param conf     SSL configuration
 * \param arc4     MBEDTLS_SSL_ARC4_ENABLED or MBEDTLS_SSL_ARC4_DISABLED
 */
void mbedtls_ssl_conf_arc4_support( mbedtls_ssl_config *conf, char arc4 );
#endif /* MBEDTLS_ARC4_C */

#if defined(MBEDTLS_SSL_SRV_C)
/**
 * \brief          Whether to send a list of acceptable CAs in
 *                 CertificateRequest messages.
 *                 (Default: do send)
 *
 * \param conf     SSL configuration
 * \param cert_req_ca_list   MBEDTLS_SSL_CERT_REQ_CA_LIST_ENABLED or
 *                          MBEDTLS_SSL_CERT_REQ_CA_LIST_DISABLED
 */
void mbedtls_ssl_conf_cert_req_ca_list( mbedtls_ssl_config *conf,
                                          char cert_req_ca_list );
#endif /* MBEDTLS_SSL_SRV_C */

#if defined(MBEDTLS_SSL_MAX_FRAGMENT_LENGTH)
/**
 * \brief          Set the maximum fragment length to emit and/or negotiate
 *                 (Default: the smaller of MBEDTLS_SSL_IN_CONTENT_LEN and
 *                 MBEDTLS_SSL_OUT_CONTENT_LEN, usually 2^14 bytes)
 *                 (Server: set maximum fragment length to emit,
 *                 usually negotiated by the client during handshake
 *                 (Client: set maximum fragment length to emit *and*
 *                 negotiate with the server during handshake)
 *
 * \note           With TLS, this currently only affects ApplicationData (sent
 *                 with \c mbedtls_ssl_read()), not handshake messages.
 *                 With DTLS, this affects both ApplicationData and handshake.
 *
 * \note           This sets the maximum length for a record's payload,
 *                 excluding record overhead that will be added to it, see
 *                 \c mbedtls_ssl_get_record_expansion().
 *
 * \note           For DTLS, it is also possible to set a limit for the total
 *                 size of daragrams passed to the transport layer, including
 *                 record overhead, see \c mbedtls_ssl_set_mtu().
 *
 * \param conf     SSL configuration
 * \param mfl_code Code for maximum fragment length (allowed values:
 *                 MBEDTLS_SSL_MAX_FRAG_LEN_512,  MBEDTLS_SSL_MAX_FRAG_LEN_1024,
 *                 MBEDTLS_SSL_MAX_FRAG_LEN_2048, MBEDTLS_SSL_MAX_FRAG_LEN_4096)
 *
 * \return         0 if successful or MBEDTLS_ERR_SSL_BAD_INPUT_DATA
 */
int mbedtls_ssl_conf_max_frag_len( mbedtls_ssl_config *conf, unsigned char mfl_code );
#endif /* MBEDTLS_SSL_MAX_FRAGMENT_LENGTH */

#if defined(MBEDTLS_SSL_TRUNCATED_HMAC)
/**
 * \brief          Activate negotiation of truncated HMAC
 *                 (Default: MBEDTLS_SSL_TRUNC_HMAC_DISABLED)
 *
 * \param conf     SSL configuration
 * \param truncate Enable or disable (MBEDTLS_SSL_TRUNC_HMAC_ENABLED or
 *                                    MBEDTLS_SSL_TRUNC_HMAC_DISABLED)
 */
void mbedtls_ssl_conf_truncated_hmac( mbedtls_ssl_config *conf, int truncate );
#endif /* MBEDTLS_SSL_TRUNCATED_HMAC */

#if defined(MBEDTLS_SSL_CBC_RECORD_SPLITTING)
/**
 * \brief          Enable / Disable 1/n-1 record splitting
 *                 (Default: MBEDTLS_SSL_CBC_RECORD_SPLITTING_ENABLED)
 *
 * \note           Only affects SSLv3 and TLS 1.0, not higher versions.
 *                 Does not affect non-CBC ciphersuites in any version.
 *
 * \param conf     SSL configuration
 * \param split    MBEDTLS_SSL_CBC_RECORD_SPLITTING_ENABLED or
 *                 MBEDTLS_SSL_CBC_RECORD_SPLITTING_DISABLED
 */
void mbedtls_ssl_conf_cbc_record_splitting( mbedtls_ssl_config *conf, char split );
#endif /* MBEDTLS_SSL_CBC_RECORD_SPLITTING */

#if defined(MBEDTLS_SSL_SESSION_TICKETS) && defined(MBEDTLS_SSL_CLI_C)
/**
 * \brief          Enable / Disable session tickets (client only).
 *                 (Default: MBEDTLS_SSL_SESSION_TICKETS_ENABLED.)
 *
 * \note           On server, use \c mbedtls_ssl_conf_session_tickets_cb().
 *
 * \param conf     SSL configuration
 * \param use_tickets   Enable or disable (MBEDTLS_SSL_SESSION_TICKETS_ENABLED or
 *                                         MBEDTLS_SSL_SESSION_TICKETS_DISABLED)
 */
void mbedtls_ssl_conf_session_tickets( mbedtls_ssl_config *conf, int use_tickets );
#endif /* MBEDTLS_SSL_SESSION_TICKETS && MBEDTLS_SSL_CLI_C */

#if defined(MBEDTLS_SSL_RENEGOTIATION)
/**
 * \brief          Enable / Disable renegotiation support for connection when
 *                 initiated by peer
 *                 (Default: MBEDTLS_SSL_RENEGOTIATION_DISABLED)
 *
 * \warning        It is recommended to always disable renegotation unless you
 *                 know you need it and you know what you're doing. In the
 *                 past, there have been several issues associated with
 *                 renegotiation or a poor understanding of its properties.
 *
 * \note           Server-side, enabling renegotiation also makes the server
 *                 susceptible to a resource DoS by a malicious client.
 *
 * \param conf    SSL configuration
 * \param renegotiation     Enable or disable (MBEDTLS_SSL_RENEGOTIATION_ENABLED or
 *                                             MBEDTLS_SSL_RENEGOTIATION_DISABLED)
 */
void mbedtls_ssl_conf_renegotiation( mbedtls_ssl_config *conf, int renegotiation );
#endif /* MBEDTLS_SSL_RENEGOTIATION */

/**
 * \brief          Prevent or allow legacy renegotiation.
 *                 (Default: MBEDTLS_SSL_LEGACY_NO_RENEGOTIATION)
 *
 *                 MBEDTLS_SSL_LEGACY_NO_RENEGOTIATION allows connections to
 *                 be established even if the peer does not support
 *                 secure renegotiation, but does not allow renegotiation
 *                 to take place if not secure.
 *                 (Interoperable and secure option)
 *
 *                 MBEDTLS_SSL_LEGACY_ALLOW_RENEGOTIATION allows renegotiations
 *                 with non-upgraded peers. Allowing legacy renegotiation
 *                 makes the connection vulnerable to specific man in the
 *                 middle attacks. (See RFC 5746)
 *                 (Most interoperable and least secure option)
 *
 *                 MBEDTLS_SSL_LEGACY_BREAK_HANDSHAKE breaks off connections
 *                 if peer does not support secure renegotiation. Results
 *                 in interoperability issues with non-upgraded peers
 *                 that do not support renegotiation altogether.
 *                 (Most secure option, interoperability issues)
 *
 * \param conf     SSL configuration
 * \param allow_legacy  Prevent or allow (SSL_NO_LEGACY_RENEGOTIATION,
 *                                        SSL_ALLOW_LEGACY_RENEGOTIATION or
 *                                        MBEDTLS_SSL_LEGACY_BREAK_HANDSHAKE)
 */
void mbedtls_ssl_conf_legacy_renegotiation( mbedtls_ssl_config *conf, int allow_legacy );

#if defined(MBEDTLS_SSL_RENEGOTIATION)
/**
 * \brief          Enforce renegotiation requests.
 *                 (Default: enforced, max_records = 16)
 *
 *                 When we request a renegotiation, the peer can comply or
 *                 ignore the request. This function allows us to decide
 *                 whether to enforce our renegotiation requests by closing
 *                 the connection if the peer doesn't comply.
 *
 *                 However, records could already be in transit from the peer
 *                 when the request is emitted. In order to increase
 *                 reliability, we can accept a number of records before the
 *                 expected handshake records.
 *
 *                 The optimal value is highly dependent on the specific usage
 *                 scenario.
 *
 * \note           With DTLS and server-initiated renegotiation, the
 *                 HelloRequest is retransmited every time mbedtls_ssl_read() times
 *                 out or receives Application Data, until:
 *                 - max_records records have beens seen, if it is >= 0, or
 *                 - the number of retransmits that would happen during an
 *                 actual handshake has been reached.
 *                 Please remember the request might be lost a few times
 *                 if you consider setting max_records to a really low value.
 *
 * \warning        On client, the grace period can only happen during
 *                 mbedtls_ssl_read(), as opposed to mbedtls_ssl_write() and mbedtls_ssl_renegotiate()
 *                 which always behave as if max_record was 0. The reason is,
 *                 if we receive application data from the server, we need a
 *                 place to write it, which only happens during mbedtls_ssl_read().
 *
 * \param conf     SSL configuration
 * \param max_records Use MBEDTLS_SSL_RENEGOTIATION_NOT_ENFORCED if you don't want to
 *                 enforce renegotiation, or a non-negative value to enforce
 *                 it but allow for a grace period of max_records records.
 */
void mbedtls_ssl_conf_renegotiation_enforced( mbedtls_ssl_config *conf, int max_records );

/**
 * \brief          Set record counter threshold for periodic renegotiation.
 *                 (Default: 2^48 - 1)
 *
 *                 Renegotiation is automatically triggered when a record
 *                 counter (outgoing or ingoing) crosses the defined
 *                 threshold. The default value is meant to prevent the
 *                 connection from being closed when the counter is about to
 *                 reached its maximal value (it is not allowed to wrap).
 *
 *                 Lower values can be used to enforce policies such as "keys
 *                 must be refreshed every N packets with cipher X".
 *
 *                 The renegotiation period can be disabled by setting
 *                 conf->disable_renegotiation to
 *                 MBEDTLS_SSL_RENEGOTIATION_DISABLED.
 *
 * \note           When the configured transport is
 *                 MBEDTLS_SSL_TRANSPORT_DATAGRAM the maximum renegotiation
 *                 period is 2^48 - 1, and for MBEDTLS_SSL_TRANSPORT_STREAM,
 *                 the maximum renegotiation period is 2^64 - 1.
 *
 * \param conf     SSL configuration
 * \param period   The threshold value: a big-endian 64-bit number.
 */
void mbedtls_ssl_conf_renegotiation_period( mbedtls_ssl_config *conf,
                                   const unsigned char period[8] );
#endif /* MBEDTLS_SSL_RENEGOTIATION */

/**
 * \brief          Check if there is data already read from the
 *                 underlying transport but not yet processed.
 *
 * \param ssl      SSL context
 *
 * \return         0 if nothing's pending, 1 otherwise.
 *
 * \note           This is different in purpose and behaviour from
 *                 \c mbedtls_ssl_get_bytes_avail in that it considers
 *                 any kind of unprocessed data, not only unread
 *                 application data. If \c mbedtls_ssl_get_bytes
 *                 returns a non-zero value, this function will
 *                 also signal pending data, but the converse does
 *                 not hold. For example, in DTLS there might be
 *                 further records waiting to be processed from
 *                 the current underlying transport's datagram.
 *
 * \note           If this function returns 1 (data pending), this
 *                 does not imply that a subsequent call to
 *                 \c mbedtls_ssl_read will provide any data;
 *                 e.g., the unprocessed data might turn out
 *                 to be an alert or a handshake message.
 *
 * \note           This function is useful in the following situation:
 *                 If the SSL/TLS module successfully returns from an
 *                 operation - e.g. a handshake or an application record
 *                 read - and you're awaiting incoming data next, you
 *                 must not immediately idle on the underlying transport
 *                 to have data ready, but you need to check the value
 *                 of this function first. The reason is that the desired
 *                 data might already be read but not yet processed.
 *                 If, in contrast, a previous call to the SSL/TLS module
 *                 returned MBEDTLS_ERR_SSL_WANT_READ, it is not necessary
 *                 to call this function, as the latter error code entails
 *                 that all internal data has been processed.
 *
 */
int mbedtls_ssl_check_pending( const mbedtls_ssl_context *ssl );

/**
 * \brief          Return the number of application data bytes
 *                 remaining to be read from the current record.
 *
 * \param ssl      SSL context
 *
 * \return         How many bytes are available in the application
 *                 data record read buffer.
 *
 * \note           When working over a datagram transport, this is
 *                 useful to detect the current datagram's boundary
 *                 in case \c mbedtls_ssl_read has written the maximal
 *                 amount of data fitting into the input buffer.
 *
 */
size_t mbedtls_ssl_get_bytes_avail( const mbedtls_ssl_context *ssl );

/**
 * \brief          Return the result of the certificate verification
 *
 * \param ssl      SSL context
 *
 * \return         0 if successful,
 *                 -1 if result is not available (eg because the handshake was
 *                 aborted too early), or
 *                 a combination of BADCERT_xxx and BADCRL_xxx flags, see
 *                 x509.h
 */
uint32_t mbedtls_ssl_get_verify_result( const mbedtls_ssl_context *ssl );

/**
 * \brief          Return the name of the current ciphersuite
 *
 * \param ssl      SSL context
 *
 * \return         a string containing the ciphersuite name
 */
const char *mbedtls_ssl_get_ciphersuite( const mbedtls_ssl_context *ssl );

/**
 * \brief          Return the current SSL version (SSLv3/TLSv1/etc)
 *
 * \param ssl      SSL context
 *
 * \return         a string containing the SSL version
 */
const char *mbedtls_ssl_get_version( const mbedtls_ssl_context *ssl );

/**
 * \brief          Return the (maximum) number of bytes added by the record
 *                 layer: header + encryption/MAC overhead (inc. padding)
 *
 * \note           This function is not available (always returns an error)
 *                 when record compression is enabled.
 *
 * \param ssl      SSL context
 *
 * \return         Current maximum record expansion in bytes, or
 *                 MBEDTLS_ERR_SSL_FEATURE_UNAVAILABLE if compression is
 *                 enabled, which makes expansion much less predictable
 */
int mbedtls_ssl_get_record_expansion( const mbedtls_ssl_context *ssl );

#if defined(MBEDTLS_SSL_MAX_FRAGMENT_LENGTH)
/**
 * \brief          Return the maximum fragment length (payload, in bytes).
 *                 This is the value negotiated with peer if any,
 *                 or the locally configured value.
 *
 * \sa             mbedtls_ssl_conf_max_frag_len()
 * \sa             mbedtls_ssl_get_max_record_payload()
 *
 * \param ssl      SSL context
 *
 * \return         Current maximum fragment length.
 */
size_t mbedtls_ssl_get_max_frag_len( const mbedtls_ssl_context *ssl );
#endif /* MBEDTLS_SSL_MAX_FRAGMENT_LENGTH */

/**
 * \brief          Return the current maximum outgoing record payload in bytes.
 *                 This takes into account the config.h setting \c
 *                 MBEDTLS_SSL_OUT_CONTENT_LEN, the configured and negotiated
 *                 max fragment length extension if used, and for DTLS the
 *                 path MTU as configured and current record expansion.
 *
 * \note           With DTLS, \c mbedtls_ssl_write() will return an error if
 *                 called with a larger length value.
 *                 With TLS, \c mbedtls_ssl_write() will fragment the input if
 *                 necessary and return the number of bytes written; it is up
 *                 to the caller to call \c mbedtls_ssl_write() again in
 *                 order to send the remaining bytes if any.
 *
 * \note           This function is not available (always returns an error)
 *                 when record compression is enabled.
 *
 * \sa             mbedtls_ssl_set_mtu()
 * \sa             mbedtls_ssl_get_max_frag_len()
 * \sa             mbedtls_ssl_get_record_expansion()
 *
 * \param ssl      SSL context
 *
 * \return         Current maximum payload for an outgoing record,
 *                 or a negative error code.
 */
int mbedtls_ssl_get_max_out_record_payload( const mbedtls_ssl_context *ssl );

#if defined(MBEDTLS_X509_CRT_PARSE_C)
/**
 * \brief          Return the peer certificate from the current connection
 *
 *                 Note: Can be NULL in case no certificate was sent during
 *                 the handshake. Different calls for the same connection can
 *                 return the same or different pointers for the same
 *                 certificate and even a different certificate altogether.
 *                 The peer cert CAN change in a single connection if
 *                 renegotiation is performed.
 *
 * \param ssl      SSL context
 *
 * \return         the current peer certificate
 */
const mbedtls_x509_crt *mbedtls_ssl_get_peer_cert( const mbedtls_ssl_context *ssl );
#endif /* MBEDTLS_X509_CRT_PARSE_C */

#if defined(MBEDTLS_SSL_CLI_C)
/**
 * \brief          Save session in order to resume it later (client-side only)
 *                 Session data is copied to presented session structure.
 *
 *
 * \param ssl      SSL context
 * \param session  session context
 *
 * \return         0 if successful,
 *                 MBEDTLS_ERR_SSL_ALLOC_FAILED if memory allocation failed,
 *                 MBEDTLS_ERR_SSL_BAD_INPUT_DATA if used server-side or
 *                 arguments are otherwise invalid.
 *
 * \note           Only the server certificate is copied, and not the full chain,
 *                 so you should not attempt to validate the certificate again
 *                 by calling \c mbedtls_x509_crt_verify() on it.
 *                 Instead, you should use the results from the verification
 *                 in the original handshake by calling \c mbedtls_ssl_get_verify_result()
 *                 after loading the session again into a new SSL context
 *                 using \c mbedtls_ssl_set_session().
 *
 * \note           Once the session object is not needed anymore, you should
 *                 free it by calling \c mbedtls_ssl_session_free().
 *
 * \sa             mbedtls_ssl_set_session()
 */
int mbedtls_ssl_get_session( const mbedtls_ssl_context *ssl, mbedtls_ssl_session *session );
#endif /* MBEDTLS_SSL_CLI_C */

/**
 * \brief          Perform the SSL handshake
 *
 * \param ssl      SSL context
 *
 * \return         0 if successful, or
 *                 MBEDTLS_ERR_SSL_WANT_READ or MBEDTLS_ERR_SSL_WANT_WRITE, or
 *                 MBEDTLS_ERR_SSL_HELLO_VERIFY_REQUIRED (see below), or
 *                 a specific SSL error code.
 *
 *                 If this function returns MBEDTLS_ERR_SSL_WANT_READ, the
 *                 handshake is unfinished and no further data is available
 *                 from the underlying transport. In this case, you must call
 *                 the function again at some later stage.
 *
 * \note           Remarks regarding event-driven DTLS:
 *                 If the function returns MBEDTLS_ERR_SSL_WANT_READ, no datagram
 *                 from the underlying transport layer is currently being processed,
 *                 and it is safe to idle until the timer or the underlying transport
 *                 signal a new event. This is not true for a successful handshake,
 *                 in which case the datagram of the underlying transport that is
 *                 currently being processed might or might not contain further
 *                 DTLS records.
 *
 * \note           If this function returns something other than 0 or
 *                 MBEDTLS_ERR_SSL_WANT_READ/WRITE, you must stop using
 *                 the SSL context for reading or writing, and either free it or
 *                 call \c mbedtls_ssl_session_reset() on it before re-using it
 *                 for a new connection; the current connection must be closed.
 *
 * \note           If DTLS is in use, then you may choose to handle
 *                 MBEDTLS_ERR_SSL_HELLO_VERIFY_REQUIRED specially for logging
 *                 purposes, as it is an expected return value rather than an
 *                 actual error, but you still need to reset/free the context.
 */
int mbedtls_ssl_handshake( mbedtls_ssl_context *ssl );

/**
 * \brief          Perform a single step of the SSL handshake
 *
 * \note           The state of the context (ssl->state) will be at
 *                 the next state after execution of this function. Do not
 *                 call this function if state is MBEDTLS_SSL_HANDSHAKE_OVER.
 *
 * \note           If this function returns something other than 0 or
 *                 MBEDTLS_ERR_SSL_WANT_READ/WRITE, you must stop using
 *                 the SSL context for reading or writing, and either free it or
 *                 call \c mbedtls_ssl_session_reset() on it before re-using it
 *                 for a new connection; the current connection must be closed.
 *
 * \param ssl      SSL context
 *
 * \return         0 if successful, or
 *                 MBEDTLS_ERR_SSL_WANT_READ or MBEDTLS_ERR_SSL_WANT_WRITE, or
 *                 a specific SSL error code.
 */
int mbedtls_ssl_handshake_step( mbedtls_ssl_context *ssl );

#if defined(MBEDTLS_SSL_RENEGOTIATION)
/**
 * \brief          Initiate an SSL renegotiation on the running connection.
 *                 Client: perform the renegotiation right now.
 *                 Server: request renegotiation, which will be performed
 *                 during the next call to mbedtls_ssl_read() if honored by
 *                 client.
 *
 * \param ssl      SSL context
 *
 * \return         0 if successful, or any mbedtls_ssl_handshake() return
 *                 value.
 *
 * \note           If this function returns something other than 0 or
 *                 MBEDTLS_ERR_SSL_WANT_READ/WRITE, you must stop using
 *                 the SSL context for reading or writing, and either free it or
 *                 call \c mbedtls_ssl_session_reset() on it before re-using it
 *                 for a new connection; the current connection must be closed.
 */
int mbedtls_ssl_renegotiate( mbedtls_ssl_context *ssl );
#endif /* MBEDTLS_SSL_RENEGOTIATION */

/**
 * \brief          Read at most 'len' application data bytes
 *
 * \param ssl      SSL context
 * \param buf      buffer that will hold the data
 * \param len      maximum number of bytes to read
 *
 * \return         One of the following:
 *                 - 0 if the read end of the underlying transport was closed,
 *                 - the (positive) number of bytes read, or
 *                 - a negative error code on failure.
 *
 *                 If MBEDTLS_ERR_SSL_WANT_READ is returned, no application data
 *                 is available from the underlying transport. In this case,
 *                 the function needs to be called again at some later stage.
 *
 *                 If MBEDTLS_ERR_SSL_WANT_WRITE is returned, a write is pending
 *                 but the underlying transport isn't available for writing. In this
 *                 case, the function needs to be called again at some later stage.
 *
 *                 When this function return MBEDTLS_ERR_SSL_CLIENT_RECONNECT
 *                 (which can only happen server-side), it means that a client
 *                 is initiating a new connection using the same source port.
 *                 You can either treat that as a connection close and wait
 *                 for the client to resend a ClientHello, or directly
 *                 continue with \c mbedtls_ssl_handshake() with the same
 *                 context (as it has beeen reset internally). Either way, you
 *                 should make sure this is seen by the application as a new
 *                 connection: application state, if any, should be reset, and
 *                 most importantly the identity of the client must be checked
 *                 again. WARNING: not validating the identity of the client
 *                 again, or not transmitting the new identity to the
 *                 application layer, would allow authentication bypass!
 *
 * \note           If this function returns something other than a positive value
 *                 or MBEDTLS_ERR_SSL_WANT_READ/WRITE or MBEDTLS_ERR_SSL_CLIENT_RECONNECT,
 *                 you must stop using the SSL context for reading or writing,
 *                 and either free it or call \c mbedtls_ssl_session_reset() on it
 *                 before re-using it for a new connection; the current connection
 *                 must be closed.
 *
 * \note           Remarks regarding event-driven DTLS:
 *                 - If the function returns MBEDTLS_ERR_SSL_WANT_READ, no datagram
 *                   from the underlying transport layer is currently being processed,
 *                   and it is safe to idle until the timer or the underlying transport
 *                   signal a new event.
 *                 - This function may return MBEDTLS_ERR_SSL_WANT_READ even if data was
 *                   initially available on the underlying transport, as this data may have
 *                   been only e.g. duplicated messages or a renegotiation request.
 *                   Therefore, you must be prepared to receive MBEDTLS_ERR_SSL_WANT_READ even
 *                   when reacting to an incoming-data event from the underlying transport.
 *                 - On success, the datagram of the underlying transport that is currently
 *                   being processed may contain further DTLS records. You should call
 *                   \c mbedtls_ssl_check_pending to check for remaining records.
 *
 */
int mbedtls_ssl_read( mbedtls_ssl_context *ssl, unsigned char *buf, size_t len );

/**
 * \brief          Try to write exactly 'len' application data bytes
 *
 * \warning        This function will do partial writes in some cases. If the
 *                 return value is non-negative but less than length, the
 *                 function must be called again with updated arguments:
 *                 buf + ret, len - ret (if ret is the return value) until
 *                 it returns a value equal to the last 'len' argument.
 *
 * \param ssl      SSL context
 * \param buf      buffer holding the data
 * \param len      how many bytes must be written
 *
 * \return         the number of bytes actually written (may be less than len),
 *                 or MBEDTLS_ERR_SSL_WANT_WRITE or MBEDTLS_ERR_SSL_WANT_READ,
 *                 or another negative error code.
 *
 * \note           If this function returns something other than 0, a positive
 *                 value or MBEDTLS_ERR_SSL_WANT_READ/WRITE, you must stop
 *                 using the SSL context for reading or writing, and either
 *                 free it or call \c mbedtls_ssl_session_reset() on it before
 *                 re-using it for a new connection; the current connection
 *                 must be closed.
 *
 * \note           When this function returns MBEDTLS_ERR_SSL_WANT_WRITE/READ,
 *                 it must be called later with the *same* arguments,
 *                 until it returns a value greater that or equal to 0. When
 *                 the function returns MBEDTLS_ERR_SSL_WANT_WRITE there may be
 *                 some partial data in the output buffer, however this is not
 *                 yet sent.
 *
 * \note           If the requested length is greater than the maximum
 *                 fragment length (either the built-in limit or the one set
 *                 or negotiated with the peer), then:
 *                 - with TLS, less bytes than requested are written.
 *                 - with DTLS, MBEDTLS_ERR_SSL_BAD_INPUT_DATA is returned.
 *                 \c mbedtls_ssl_get_max_frag_len() may be used to query the
 *                 active maximum fragment length.
 *
 * \note           Attempting to write 0 bytes will result in an empty TLS
 *                 application record being sent.
 */
int mbedtls_ssl_write( mbedtls_ssl_context *ssl, const unsigned char *buf, size_t len );

/**
 * \brief           Send an alert message
 *
 * \param ssl       SSL context
 * \param level     The alert level of the message
 *                  (MBEDTLS_SSL_ALERT_LEVEL_WARNING or MBEDTLS_SSL_ALERT_LEVEL_FATAL)
 * \param message   The alert message (SSL_ALERT_MSG_*)
 *
 * \return          0 if successful, or a specific SSL error code.
 *
 * \note           If this function returns something other than 0 or
 *                 MBEDTLS_ERR_SSL_WANT_READ/WRITE, you must stop using
 *                 the SSL context for reading or writing, and either free it or
 *                 call \c mbedtls_ssl_session_reset() on it before re-using it
 *                 for a new connection; the current connection must be closed.
 */
int mbedtls_ssl_send_alert_message( mbedtls_ssl_context *ssl,
                            unsigned char level,
                            unsigned char message );
/**
 * \brief          Notify the peer that the connection is being closed
 *
 * \param ssl      SSL context
 *
 * \return          0 if successful, or a specific SSL error code.
 *
 * \note           If this function returns something other than 0 or
 *                 MBEDTLS_ERR_SSL_WANT_READ/WRITE, you must stop using
 *                 the SSL context for reading or writing, and either free it or
 *                 call \c mbedtls_ssl_session_reset() on it before re-using it
 *                 for a new connection; the current connection must be closed.
 */
int mbedtls_ssl_close_notify( mbedtls_ssl_context *ssl );

/**
 * \brief          Free referenced items in an SSL context and clear memory
 *
 * \param ssl      SSL context
 */
void mbedtls_ssl_free( mbedtls_ssl_context *ssl );

/**
 * \brief          Initialize an SSL configuration context
 *                 Just makes the context ready for
 *                 mbedtls_ssl_config_defaults() or mbedtls_ssl_config_free().
 *
 * \note           You need to call mbedtls_ssl_config_defaults() unless you
 *                 manually set all of the relevent fields yourself.
 *
 * \param conf     SSL configuration context
 */
void mbedtls_ssl_config_init( mbedtls_ssl_config *conf );

/**
 * \brief          Load reasonnable default SSL configuration values.
 *                 (You need to call mbedtls_ssl_config_init() first.)
 *
 * \param conf     SSL configuration context
 * \param endpoint MBEDTLS_SSL_IS_CLIENT or MBEDTLS_SSL_IS_SERVER
 * \param transport MBEDTLS_SSL_TRANSPORT_STREAM for TLS, or
 *                  MBEDTLS_SSL_TRANSPORT_DATAGRAM for DTLS
 * \param preset   a MBEDTLS_SSL_PRESET_XXX value
 *
 * \note           See \c mbedtls_ssl_conf_transport() for notes on DTLS.
 *
 * \return         0 if successful, or
 *                 MBEDTLS_ERR_XXX_ALLOC_FAILED on memory allocation error.
 */
int mbedtls_ssl_config_defaults( mbedtls_ssl_config *conf,
                                 int endpoint, int transport, int preset );

/**
 * \brief          Free an SSL configuration context
 *
 * \param conf     SSL configuration context
 */
void mbedtls_ssl_config_free( mbedtls_ssl_config *conf );

/**
 * \brief          Initialize SSL session structure
 *
 * \param session  SSL session
 */
void mbedtls_ssl_session_init( mbedtls_ssl_session *session );

/**
 * \brief          Free referenced items in an SSL session including the
 *                 peer certificate and clear memory
 *
 * \note           A session object can be freed even if the SSL context
 *                 that was used to retrieve the session is still in use.
 *
 * \param session  SSL session
 */
void mbedtls_ssl_session_free( mbedtls_ssl_session *session );

#ifdef __cplusplus
}
#endif

#endif /* ssl.h */<|MERGE_RESOLUTION|>--- conflicted
+++ resolved
@@ -1117,13 +1117,11 @@
     size_t out_msglen;          /*!< record header: message length    */
     size_t out_left;            /*!< amount of data not yet written   */
 
-<<<<<<< HEAD
     unsigned char cur_out_ctr[8]; /*!<  Outgoing record sequence  number. */
-=======
+
 #if defined(MBEDTLS_SSL_PROTO_DTLS)
     uint16_t mtu;               /*!< path mtu, used to fragment outgoing messages */
 #endif
->>>>>>> a1071a58
 
 #if defined(MBEDTLS_ZLIB_SUPPORT)
     unsigned char *compress_buf;        /*!<  zlib data buffer        */
